--- conflicted
+++ resolved
@@ -96,11 +96,7 @@
 import timm
 from IPython import display
 import lpips
-<<<<<<< HEAD
 from PIL import Image, ImageOps, ImageStat, ImageEnhance
-=======
-from PIL import Image, ImageOps
->>>>>>> e6c98ff1
 from PIL.PngImagePlugin import PngInfo
 import requests
 from glob import glob
@@ -128,10 +124,7 @@
 from ipywidgets import Output
 import hashlib
 import urllib.request
-<<<<<<< HEAD
 from os.path import exists
-=======
->>>>>>> e6c98ff1
 
 #SuperRes
 import ipywidgets as widgets
@@ -210,7 +203,6 @@
 extract_nth_frame = 2
 intermediate_saves = 0
 add_metadata = True
-<<<<<<< HEAD
 stop_early = 0
 adjustment_interval = 10
 high_contrast_threshold = 80
@@ -231,8 +223,6 @@
 low_brightness_adjust = True
 sharpen_preset = 'Off'  #@param ['Off', 'Faster', 'Fast', 'Slow', 'Very Slow']
 keep_unsharp = False  #@param{type: 'boolean'}
-=======
->>>>>>> e6c98ff1
 
 # Command Line parse
 import argparse
@@ -269,10 +259,6 @@
 
 To HIDE the settings that get added to your output PNG's metadata, use:
  {python_example} prd.py --hidemetadata
-<<<<<<< HEAD
-
-=======
->>>>>>> e6c98ff1
 '''
 
 my_parser = argparse.ArgumentParser(
@@ -280,13 +266,10 @@
     description='Generate images from text prompts.',
     epilog=example_text,
     formatter_class=argparse.RawDescriptionHelpFormatter)
-<<<<<<< HEAD
 my_parser.add_argument('--gui',
                        action='store_true',
                        required=False,
                        help='Use the PyQt5 GUI')
-=======
->>>>>>> e6c98ff1
 my_parser.add_argument(
     '-s',
     '--settings',
@@ -422,11 +405,8 @@
                 init_scale = (settings_file['init_scale'])
             if is_json_key_present(settings_file, 'skip_steps'):
                 skip_steps = (settings_file['skip_steps'])
-<<<<<<< HEAD
             if is_json_key_present(settings_file, 'stop_early'):
                 stop_early = (settings_file['stop_early'])
-=======
->>>>>>> e6c98ff1
             if is_json_key_present(settings_file, 'frames_scale'):
                 frames_scale = (settings_file['frames_scale'])
             if is_json_key_present(settings_file, 'frames_skip_steps'):
@@ -456,11 +436,8 @@
             if is_json_key_present(settings_file, 'width'):
                 width_height = [(settings_file['width']),
                                 (settings_file['height'])]
-<<<<<<< HEAD
             if is_json_key_present(settings_file, 'width_height_scale'):
                 width_height_scale = (settings_file['width_height_scale'])
-=======
->>>>>>> e6c98ff1
             if is_json_key_present(settings_file, 'diffusion_model'):
                 diffusion_model = (settings_file['diffusion_model'])
             if is_json_key_present(settings_file, 'use_secondary_model'):
@@ -487,13 +464,10 @@
                 RN50x16 = (settings_file['RN50x16'])
             if is_json_key_present(settings_file, 'RN50x64'):
                 RN50x64 = (settings_file['RN50x64'])
-<<<<<<< HEAD
             if is_json_key_present(settings_file, 'SLIPB16'):
                 SLIPB16 = (settings_file['SLIPB16'])
             if is_json_key_present(settings_file, 'SLIPL16'):
                 SLIPL16 = (settings_file['SLIPL16'])
-=======
->>>>>>> e6c98ff1
             if is_json_key_present(settings_file, 'cut_overview'):
                 cut_overview = (settings_file['cut_overview'])
             if is_json_key_present(settings_file, 'cut_innercut'):
@@ -518,7 +492,6 @@
                 extract_nth_frame = (settings_file['extract_nth_frame'])
             if is_json_key_present(settings_file, 'intermediate_saves'):
                 intermediate_saves = (settings_file['intermediate_saves'])
-<<<<<<< HEAD
             if is_json_key_present(settings_file, 'adjustment_interval'):
                 adjustment_interval = (settings_file['adjustment_interval'])
             if is_json_key_present(settings_file, 'high_contrast_threshold'):
@@ -573,8 +546,6 @@
             if is_json_key_present(settings_file, 'keep_unsharp'):
                 keep_unsharp = (settings_file['keep_unsharp'])
 
-=======
->>>>>>> e6c98ff1
     except Exception as e:
         print('Failed to open or parse ' + setting_arg +
               ' - Check formatting.')
@@ -604,14 +575,11 @@
         f'Hide metadata flag is ON, settings will not be stored in the PNG output.'
     )
 
-<<<<<<< HEAD
 gui = False
 if cl_args.gui:
     gui = True
     import prdgui
 
-=======
->>>>>>> e6c98ff1
 if cl_args.geninit:
     geninit = True
     if cl_args.geninit > 0 and cl_args.geninit <= 100:
@@ -701,7 +669,6 @@
     for line in f:
         artists.append(line.strip())
 
-<<<<<<< HEAD
 artist_change = False
 for k, v in text_prompts.items():
     if type(v) == list:
@@ -724,13 +691,6 @@
                     artist_change = True
     if artist_change == True:
         text_prompts = {**text_prompts, k: v}
-=======
-for prompts in text_prompts["0"]:
-    if "_artist" in prompts:
-        while "_artist_" in prompts:
-            prompts = prompts.replace("_artist_", random.choice(artists), 1)
-        text_prompts["0"] = [prompts]
->>>>>>> e6c98ff1
         print('Replaced _artist_ with random artist(s).')
         print(f'New prompt is: {text_prompts}')
 
@@ -770,7 +730,6 @@
 # https://gist.github.com/adefossez/0646dbe9ed4005480a2407c62aac8869
 
 
-<<<<<<< HEAD
 def ease(num, t):
     start = num[0]
     end = num[1]
@@ -778,8 +737,6 @@
     return start + pow(t, power) * (end - start)
 
 
-=======
->>>>>>> e6c98ff1
 def interp(t):
     return 3 * t**2 - 2 * t**3
 
@@ -877,11 +834,7 @@
     return cv2.cvtColor(im_tmp, cv2.COLOR_BGR2RGB)
 
 
-<<<<<<< HEAD
 def parse_prompt(prompt, vars={}):
-=======
-def parse_prompt(prompt):
->>>>>>> e6c98ff1
     if prompt.startswith('http://') or prompt.startswith('https://'):
         vals = prompt.rsplit(':', 2)
         vals = [vals[0] + ':' + vals[1], *vals[2:]]
@@ -1117,8 +1070,6 @@
 
 stop_on_next_loop = False  # Make sure GPU memory doesn't get corrupted from cancelling the run mid-way through, allow a full frame to complete
 
-<<<<<<< HEAD
-
 def do_run():
     seed = args.seed
     print(range(args.start_frame, args.max_frames))
@@ -1264,128 +1215,6 @@
                             model_stat["weights"].append(weight)
                     else:
                         model_stat["target_embeds"].append(txt)
-=======
-
-def do_run():
-    seed = args.seed
-    print(range(args.start_frame, args.max_frames))
-    for frame_num in range(args.start_frame, args.max_frames):
-        if stop_on_next_loop:
-            break
-
-        display.clear_output(wait=True)
-
-        # Print Frame progress if animation mode is on
-        if args.animation_mode != "None":
-            batchBar = tqdm(range(args.max_frames), desc="Frames")
-            batchBar.n = frame_num
-            batchBar.refresh()
-
-        # Inits if not video frames
-        if args.animation_mode != "Video Input":
-            if args.init_image == '':
-                init_image = None
-            else:
-                init_image = args.init_image
-            init_scale = args.init_scale
-            skip_steps = args.skip_steps
-
-        if args.animation_mode == "2D":
-            if args.key_frames:
-                angle = args.angle_series[frame_num]
-                zoom = args.zoom_series[frame_num]
-                translation_x = args.translation_x_series[frame_num]
-                translation_y = args.translation_y_series[frame_num]
-                print(
-                    f'angle: {angle}',
-                    f'zoom: {zoom}',
-                    f'translation_x: {translation_x}',
-                    f'translation_y: {translation_y}',
-                )
-
-            if frame_num > 0:
-                seed = seed + 1
-                if resume_run and frame_num == start_frame:
-                    img_0 = cv2.imread(
-                        batchFolder +
-                        f"/{batch_name}({batchNum})_{start_frame-1:04}.png")
-                else:
-                    img_0 = cv2.imread('prevFrame.png')
-                center = (1 * img_0.shape[1] // 2, 1 * img_0.shape[0] // 2)
-                trans_mat = np.float32([[1, 0, translation_x],
-                                        [0, 1, translation_y]])
-                rot_mat = cv2.getRotationMatrix2D(center, angle, zoom)
-                trans_mat = np.vstack([trans_mat, [0, 0, 1]])
-                rot_mat = np.vstack([rot_mat, [0, 0, 1]])
-                transformation_matrix = np.matmul(rot_mat, trans_mat)
-                img_0 = cv2.warpPerspective(img_0,
-                                            transformation_matrix,
-                                            (img_0.shape[1], img_0.shape[0]),
-                                            borderMode=cv2.BORDER_WRAP)
-                cv2.imwrite('prevFrameScaled.png', img_0)
-                init_image = 'prevFrameScaled.png'
-                init_scale = args.frames_scale
-                skip_steps = args.calc_frames_skip_steps
-
-        if args.animation_mode == "Video Input":
-            seed = seed + 1
-            init_image = f'{videoFramesFolder}/{frame_num+1:04}.jpg'
-            init_scale = args.frames_scale
-            skip_steps = args.calc_frames_skip_steps
-
-        loss_values = []
-
-        if seed is not None:
-            np.random.seed(seed)
-            random.seed(seed)
-            torch.manual_seed(seed)
-            #torch.cuda.manual_seed_all(seed) # jason -- commented this out because the above handles it and is device agnostic
-            torch.backends.cudnn.deterministic = True
-
-        target_embeds, weights = [], []
-
-        if args.prompts_series is not None and frame_num >= len(
-                args.prompts_series):
-            frame_prompt = args.prompts_series[-1]
-        elif args.prompts_series is not None:
-            frame_prompt = args.prompts_series[frame_num]
-        else:
-            frame_prompt = []
-
-        print(args.image_prompts_series)
-        if args.image_prompts_series is not None and frame_num >= len(
-                args.image_prompts_series):
-            image_prompt = args.image_prompts_series[-1]
-        elif args.image_prompts_series is not None:
-            image_prompt = args.image_prompts_series[frame_num]
-        else:
-            image_prompt = []
-
-        print(f'Frame Prompt: {frame_prompt}')
-
-        model_stats = []
-        for clip_model in clip_models:
-            cutn = 16
-            model_stat = {
-                "clip_model": None,
-                "target_embeds": [],
-                "make_cutouts": None,
-                "weights": []
-            }
-            model_stat["clip_model"] = clip_model
-
-            for prompt in frame_prompt:
-                txt, weight = parse_prompt(prompt)
-                txt = clip_model.encode_text(
-                    clip.tokenize(prompt).to(device)).float()
-
-                if args.fuzzy_prompt:
-                    for i in range(25):
-                        #model_stat["target_embeds"].append((txt + torch.randn(txt.shape).cuda() * args.rand_mag).clamp(0,1)) - jason: removed trying to make this device agnostic
-                        model_stat["target_embeds"].append(
-                            (txt + torch.randn(txt.shape).to(device) *
-                             args.rand_mag).clamp(0, 1))
->>>>>>> e6c98ff1
                         model_stat["weights"].append(weight)
 
                 if image_prompt:
@@ -1609,7 +1438,6 @@
                         eta=eta,
                     )
                 else:
-<<<<<<< HEAD
                     samples = sample_fn(
                         model,
                         (batch_size, 3, args.side_y, args.side_x),
@@ -1871,310 +1699,7 @@
 
                     if (cur_t == -1):
                         break
-=======
-                    model_stat["target_embeds"].append(txt)
-                    model_stat["weights"].append(weight)
-
-            if image_prompt:
-                model_stat["make_cutouts"] = MakeCutouts(
-                    clip_model.visual.input_resolution,
-                    cutn,
-                    skip_augs=skip_augs)
-                for prompt in image_prompt:
-                    path, weight = parse_prompt(prompt)
-                    img = Image.open(fetch(path)).convert('RGB')
-                    img = TF.resize(img, min(side_x, side_y, *img.size),
-                                    T.InterpolationMode.LANCZOS)
-                    batch = model_stat["make_cutouts"](TF.to_tensor(img).to(
-                        device).unsqueeze(0).mul(2).sub(1))
-                    embed = clip_model.encode_image(normalize(batch)).float()
-                    if fuzzy_prompt:
-                        for i in range(25):
-                            #model_stat["target_embeds"].append((embed + torch.randn(embed.shape).cuda() * rand_mag).clamp(0,1)) - jason: removed trying to make this device agnostic
-                            model_stat["target_embeds"].append(
-                                (embed + torch.randn(embed.shape).to(device) *
-                                 rand_mag).clamp(0, 1))
-                            weights.extend([weight / cutn] * cutn)
-                    else:
-                        model_stat["target_embeds"].append(embed)
-                        model_stat["weights"].extend([weight / cutn] * cutn)
-
-            model_stat["target_embeds"] = torch.cat(
-                model_stat["target_embeds"])
-            model_stat["weights"] = torch.tensor(model_stat["weights"],
-                                                 device=device)
-            #if model_stat["weights"].sum().abs() < 1e-3:
-            #    raise RuntimeError('The weights must not sum to 0.')
-            model_stat["weights"] /= model_stat["weights"].abs().sum()
-            model_stats.append(model_stat)
-
-        init = None
-        if init_image is not None:
-            init = Image.open(fetch(init_image)).convert('RGB')
-            init = init.resize((args.side_x, args.side_y), Image.LANCZOS)
-            init = TF.to_tensor(init).to(device).unsqueeze(0).mul(2).sub(1)
-
-        if args.perlin_init:
-            if args.perlin_mode == 'color':
-                init = create_perlin_noise([1.5**-i * 0.5 for i in range(12)],
-                                           1, 1, False)
-                init2 = create_perlin_noise([1.5**-i * 0.5 for i in range(8)],
-                                            4, 4, False)
-            elif args.perlin_mode == 'gray':
-                init = create_perlin_noise([1.5**-i * 0.5 for i in range(12)],
-                                           1, 1, True)
-                init2 = create_perlin_noise([1.5**-i * 0.5 for i in range(8)],
-                                            4, 4, True)
-            else:
-                init = create_perlin_noise([1.5**-i * 0.5 for i in range(12)],
-                                           1, 1, False)
-                init2 = create_perlin_noise([1.5**-i * 0.5 for i in range(8)],
-                                            4, 4, True)
-            # init = TF.to_tensor(init).add(TF.to_tensor(init2)).div(2).to(device)
-            init = TF.to_tensor(init).add(TF.to_tensor(init2)).div(2).to(
-                device).unsqueeze(0).mul(2).sub(1)
-            del init2
-
-        cur_t = None
-
-        def cond_fn(x, t, y=None):
-            with torch.enable_grad():
-                x_is_NaN = False
-                x = x.detach().requires_grad_()
-                n = x.shape[0]
-                if use_secondary_model is True:
-                    alpha = torch.tensor(diffusion.sqrt_alphas_cumprod[cur_t],
-                                         device=device,
-                                         dtype=torch.float32)
-                    sigma = torch.tensor(
-                        diffusion.sqrt_one_minus_alphas_cumprod[cur_t],
-                        device=device,
-                        dtype=torch.float32)
-                    cosine_t = alpha_sigma_to_t(alpha, sigma)
-                    out = secondary_model(x, cosine_t[None].repeat([n])).pred
-                    fac = diffusion.sqrt_one_minus_alphas_cumprod[cur_t]
-                    x_in = out * fac + x * (1 - fac)
-                    x_in_grad = torch.zeros_like(x_in)
-                else:
-                    my_t = torch.ones([n], device=device,
-                                      dtype=torch.long) * cur_t
-                    out = diffusion.p_mean_variance(model,
-                                                    x,
-                                                    my_t,
-                                                    clip_denoised=False,
-                                                    model_kwargs={'y': y})
-                    fac = diffusion.sqrt_one_minus_alphas_cumprod[cur_t]
-                    x_in = out['pred_xstart'] * fac + x * (1 - fac)
-                    x_in_grad = torch.zeros_like(x_in)
-                for model_stat in model_stats:
-                    for i in range(args.cutn_batches):
-                        t_int = int(
-                            t.item()
-                        ) + 1  #errors on last step without +1, need to find source
-                        #when using SLIP Base model the dimensions need to be hard coded to avoid AttributeError: 'VisionTransformer' object has no attribute 'input_resolution'
-                        try:
-                            input_resolution = model_stat[
-                                "clip_model"].visual.input_resolution
-                        except:
-                            input_resolution = 224
-
-                        cuts = MakeCutoutsDango(
-                            input_resolution,
-                            Overview=args.cut_overview[1000 - t_int],
-                            InnerCrop=args.cut_innercut[1000 - t_int],
-                            IC_Size_Pow=args.cut_ic_pow,
-                            IC_Grey_P=args.cut_icgray_p[1000 - t_int])
-                        clip_in = normalize(cuts(x_in.add(1).div(2)))
-                        image_embeds = model_stat["clip_model"].encode_image(
-                            clip_in).float()
-                        dists = spherical_dist_loss(
-                            image_embeds.unsqueeze(1),
-                            model_stat["target_embeds"].unsqueeze(0))
-                        dists = dists.view([
-                            args.cut_overview[1000 - t_int] +
-                            args.cut_innercut[1000 - t_int], n, -1
-                        ])
-                        losses = dists.mul(
-                            model_stat["weights"]).sum(2).mean(0)
-                        loss_values.append(losses.sum().item(
-                        ))  # log loss, probably shouldn't do per cutn_batch
-                        x_in_grad += torch.autograd.grad(
-                            losses.sum() * clip_guidance_scale,
-                            x_in)[0] / cutn_batches
-                tv_losses = tv_loss(x_in)
-                if use_secondary_model is True:
-                    range_losses = range_loss(out)
-                else:
-                    range_losses = range_loss(out['pred_xstart'])
-                sat_losses = torch.abs(x_in - x_in.clamp(min=-1, max=1)).mean()
-                loss = tv_losses.sum() * tv_scale + range_losses.sum(
-                ) * range_scale + sat_losses.sum() * sat_scale
-                if init is not None and args.init_scale:
-                    init_losses = lpips_model(x_in, init)
-                    loss = loss + init_losses.sum() * args.init_scale
-                x_in_grad += torch.autograd.grad(loss, x_in)[0]
-                if torch.isnan(x_in_grad).any() == False:
-                    grad = -torch.autograd.grad(x_in, x, x_in_grad)[0]
-                else:
-                    # print("NaN'd")
-                    x_is_NaN = True
-                    grad = torch.zeros_like(x)
-            if args.clamp_grad and x_is_NaN == False:
-                magnitude = grad.square().mean().sqrt()
-                return grad * magnitude.clamp(
-                    max=args.clamp_max
-                ) / magnitude  #min=-0.02, min=-clamp_max,
-            return grad
-
-        if args.sampling_mode == 'ddim':
-            sample_fn = diffusion.ddim_sample_loop_progressive
-        else:
-            sample_fn = diffusion.plms_sample_loop_progressive
-
-        image_display = Output()
-        for i in range(args.n_batches):
-            if args.animation_mode == 'None':
-                #display.clear_output(wait=True)
-                batchBar = tqdm(range(args.n_batches), desc="Batches")
-                batchBar.n = i
-                batchBar.refresh()
-            print('')
-            #display.display(image_display)
-            gc.collect()
-            torch.cuda.empty_cache()
-            cur_t = diffusion.num_timesteps - skip_steps - 1
-            total_steps = cur_t
-
-            if perlin_init:
-                init = regen_perlin()
-
-            if args.sampling_mode == 'ddim':
-                samples = sample_fn(
-                    model,
-                    (batch_size, 3, args.side_y, args.side_x),
-                    clip_denoised=clip_denoised,
-                    model_kwargs={},
-                    cond_fn=cond_fn,
-                    progress=True,
-                    skip_timesteps=skip_steps,
-                    init_image=init,
-                    randomize_class=randomize_class,
-                    eta=eta,
-                )
-            else:
-                samples = sample_fn(
-                    model,
-                    (batch_size, 3, args.side_y, args.side_x),
-                    clip_denoised=clip_denoised,
-                    model_kwargs={},
-                    cond_fn=cond_fn,
-                    progress=True,
-                    skip_timesteps=skip_steps,
-                    init_image=init,
-                    randomize_class=randomize_class,
-                    order=2,
-                )
-
-            # with run_display:
-            # display.clear_output(wait=True)
-            imgToSharpen = None
-            for j, sample in enumerate(samples):
-                cur_t -= 1
-                intermediateStep = False
-                if args.steps_per_checkpoint is not None:
-                    if j % steps_per_checkpoint == 0 and j > 0:
-                        intermediateStep = True
-                elif j in args.intermediate_saves:
-                    intermediateStep = True
-                with image_display:
-                    if j % args.display_rate == 0 or cur_t == -1 or intermediateStep == True:
-                        for k, image in enumerate(sample['pred_xstart']):
-                            # tqdm.write(f'Batch {i}, step {j}, output {k}:')
-                            current_time = datetime.now().strftime(
-                                '%y%m%d-%H%M%S_%f')
-                            percent = math.ceil(j / total_steps * 100)
-                            if args.n_batches > 0:
-                                #if intermediates are saved to the subfolder, don't append a step or percentage to the name
-                                if cur_t == -1 and args.intermediates_in_subfolder is True:
-                                    save_num = f'{frame_num:04}' if animation_mode != "None" else i
-                                    filename = f'{args.batch_name}_{args.batchNum}_{save_num}.png'
-                                else:
-                                    #If we're working with percentages, append it
-                                    if args.steps_per_checkpoint is not None:
-                                        filename = f'{args.batch_name}_{args.batchNum}_{i:04}-{percent:02}%.png'
-                                    # Or else, iIf we're working with specific steps, append those
-                                    else:
-                                        filename = f'{args.batch_name}_{args.batchNum}__{i:04}-{j:03}.png'
-                            image = TF.to_pil_image(
-                                image.add(1).div(2).clamp(0, 1))
-                            #add some key metadata to the PNG if the commandline allows it
-                            metadata = PngInfo()
-                            if add_metadata == True:
-                                metadata.add_text("prompt", str(text_prompts))
-                                metadata.add_text("seed", str(seed))
-                                metadata.add_text("steps", str(steps))
-                                metadata.add_text("init_image",
-                                                  str(init_image))
-                                metadata.add_text("skip_steps",
-                                                  str(skip_steps))
-                                metadata.add_text("clip_guidance_scale",
-                                                  str(clip_guidance_scale))
-                                metadata.add_text("tv_scale", str(tv_scale))
-                                metadata.add_text("range_scale",
-                                                  str(range_scale))
-                                metadata.add_text("sat_scale", str(sat_scale))
-                                metadata.add_text("eta", str(eta))
-                                metadata.add_text("clamp_max", str(clamp_max))
-                                metadata.add_text("cut_overview",
-                                                  str(cut_overview))
-                                metadata.add_text("cut_innercut",
-                                                  str(cut_innercut))
-                                metadata.add_text("cut_ic_pow",
-                                                  str(cut_ic_pow))
-                            if j % args.display_rate == 0 or cur_t == -1:
-                                image.save('progress.png')
-                                display.clear_output(wait=True)
-                                #display.display(display.Image('progress.png'))
-                            if args.steps_per_checkpoint is not None:
-                                if j % args.steps_per_checkpoint == 0 and j > 0:
-                                    if args.intermediates_in_subfolder is True:
-                                        image.save(
-                                            f'{partialFolder}/{filename}')
-                                    else:
-                                        image.save(f'{batchFolder}/{filename}')
-                            else:
-                                if j in args.intermediate_saves:
-                                    print('Saving partial')
-                                    if args.intermediates_in_subfolder is True:
-                                        image.save(
-                                            f'{partialFolder}/{filename}')
-                                    else:
-                                        image.save(f'{batchFolder}/{filename}')
-                                    if geninit is True:
-                                        image.save('geninit.png')
-                                        raise KeyboardInterrupt
-
-                            if cur_t == -1:
-                                if frame_num == 0:
-                                    save_settings()
-                                if args.animation_mode != "None":
-                                    image.save('prevFrame.png')
-                                if args.sharpen_preset != "Off" and animation_mode == "None":
-                                    imgToSharpen = image
-                                    if args.keep_unsharp is True:
-                                        image.save(
-                                            f'{unsharpenFolder}/{filename}')
-                                else:
-                                    image.save(f'{batchFolder}/{filename}',
-                                               pnginfo=metadata)
-                                print('Incrementing seed by one.')
-                                seed = seed + 1
-                                np.random.seed(seed)
-                                random.seed(seed)
-                                torch.manual_seed(seed)
-                                # if frame_num != args.max_frames-1:
-                                #   display.clear_output()
->>>>>>> e6c98ff1
+
 
             with image_display:
                 if args.sharpen_preset != "Off" and animation_mode == "None":
@@ -2192,14 +1717,9 @@
         'n_batches': n_batches,
         'steps': steps,
         'display_rate': display_rate,
-<<<<<<< HEAD
         'width_height_scale': width_height_scale,
         'width': int(width_height[0] / width_height_scale),
         'height': int(width_height[1] / width_height_scale),
-=======
-        'width': width_height[0],
-        'height': width_height[1],
->>>>>>> e6c98ff1
         'set_seed': seed,
         'image_prompts': image_prompts,
         'clip_guidance_scale': clip_guidance_scale,
@@ -2239,13 +1759,8 @@
         'RN50x4': RN50x4,
         'RN50x16': RN50x16,
         'RN50x64': RN50x64,
-<<<<<<< HEAD
         'SLIPB16': SLIPB16,
         'SLIPL16': SLIPL16,
-=======
-        #'SLIPB16': SLIPB16,
-        #'SLIPL16': SLIPL16,
->>>>>>> e6c98ff1
         'cut_overview': str(cut_overview),
         'cut_innercut': str(cut_innercut),
         'cut_ic_pow': cut_ic_pow,
@@ -2257,7 +1772,6 @@
         'translation_y': translation_y,
         'video_init_path': video_init_path,
         'extract_nth_frame': extract_nth_frame,
-<<<<<<< HEAD
         'stop_early': stop_early,
         'adjustment_interval': adjustment_interval,
         'high_contrast_threshold': high_contrast_threshold,
@@ -2278,8 +1792,6 @@
         'low_brightness_adjust': low_brightness_adjust,
         'sharpen_preset': sharpen_preset,
         'keep_unsharp': keep_unsharp,
-=======
->>>>>>> e6c98ff1
     }
     # print('Settings:', setting_list)
     with open(f"{batchFolder}/{batch_name}_{batchNum}_settings.json",
@@ -3049,8 +2561,6 @@
 
 
 def do_superres(img, filepath):
-<<<<<<< HEAD
-
     if args.sharpen_preset == 'Faster':
         sr_diffusion_steps = "25"
         sr_pre_downsample = '1/2'
@@ -3116,74 +2626,6 @@
     width_downsampled_post = width // downsample_rate
     height_downsampled_post = height // downsample_rate
 
-=======
-
-    if args.sharpen_preset == 'Faster':
-        sr_diffusion_steps = "25"
-        sr_pre_downsample = '1/2'
-    if args.sharpen_preset == 'Fast':
-        sr_diffusion_steps = "100"
-        sr_pre_downsample = '1/2'
-    if args.sharpen_preset == 'Slow':
-        sr_diffusion_steps = "25"
-        sr_pre_downsample = 'None'
-    if args.sharpen_preset == 'Very Slow':
-        sr_diffusion_steps = "100"
-        sr_pre_downsample = 'None'
-
-    sr_post_downsample = 'Original Size'
-    sr_diffusion_steps = int(sr_diffusion_steps)
-    sr_eta = 1.0
-    sr_downsample_method = 'Lanczos'
-
-    gc.collect()
-    torch.cuda.empty_cache()
-
-    im_og = img
-    width_og, height_og = im_og.size
-
-    #Downsample Pre
-    if sr_pre_downsample == '1/2':
-        downsample_rate = 2
-    elif sr_pre_downsample == '1/4':
-        downsample_rate = 4
-    else:
-        downsample_rate = 1
-
-    width_downsampled_pre = width_og // downsample_rate
-    height_downsampled_pre = height_og // downsample_rate
-
-    if downsample_rate != 1:
-        # print(f'Downsampling from [{width_og}, {height_og}] to [{width_downsampled_pre}, {height_downsampled_pre}]')
-        im_og = im_og.resize((width_downsampled_pre, height_downsampled_pre),
-                             Image.LANCZOS)
-        # im_og.save('/content/temp.png')
-        # filepath = '/content/temp.png'
-
-    logs = sr_run(sr_model["model"], im_og, sr_diffMode, sr_diffusion_steps,
-                  sr_eta)
-
-    sample = logs["sample"]
-    sample = sample.detach().cpu()
-    sample = torch.clamp(sample, -1., 1.)
-    sample = (sample + 1.) / 2. * 255
-    sample = sample.numpy().astype(np.uint8)
-    sample = np.transpose(sample, (0, 2, 3, 1))
-    a = Image.fromarray(sample[0])
-
-    #Downsample Post
-    if sr_post_downsample == '1/2':
-        downsample_rate = 2
-    elif sr_post_downsample == '1/4':
-        downsample_rate = 4
-    else:
-        downsample_rate = 1
-
-    width, height = a.size
-    width_downsampled_post = width // downsample_rate
-    height_downsampled_post = height // downsample_rate
-
->>>>>>> e6c98ff1
     if sr_downsample_method == 'Lanczos':
         aliasing = Image.LANCZOS
     else:
@@ -3399,7 +2841,6 @@
         clip.load('RN101',
                   jit=False)[0].eval().requires_grad_(False).to(device))
 
-<<<<<<< HEAD
 if SLIPB16:
     SLIPB16model = SLIP_VITB16(ssl_mlp_dim=4096, ssl_emb_dim=256)
     if not os.path.exists(f'{model_path}/slip_base_100ep.pt'):
@@ -3434,8 +2875,6 @@
 
     clip_models.append(SLIPL16model)
 
-=======
->>>>>>> e6c98ff1
 normalize = T.Normalize(mean=[0.48145466, 0.4578275, 0.40821073],
                         std=[0.26862954, 0.26130258, 0.27577711])
 lpips_model = lpips.LPIPS(net='vgg').to(device)
@@ -3747,13 +3186,8 @@
 
 #@markdown ####**SuperRes Sharpening:**
 #@markdown *Sharpen each image using latent-diffusion. Does not run in animation mode. `keep_unsharp` will save both versions.*
-<<<<<<< HEAD
 #sharpen_preset = 'Slow'  #@param ['Off', 'Faster', 'Fast', 'Slow', 'Very Slow']
 #keep_unsharp = False  #@param{type: 'boolean'}
-=======
-sharpen_preset = 'Off'  #@param ['Off', 'Faster', 'Fast', 'Slow', 'Very Slow']
-keep_unsharp = False  #@param{type: 'boolean'}
->>>>>>> e6c98ff1
 
 if sharpen_preset != 'Off' and keep_unsharp is True:
     unsharpenFolder = f'{batchFolder}/unsharpened'
@@ -3964,15 +3398,11 @@
 gc.collect()
 torch.cuda.empty_cache()
 try:
-<<<<<<< HEAD
     if (gui):
         print("running with gui")
         prdgui.run_gui(do_run, side_x, side_y)
     else:
         do_run()
-=======
-    do_run()
->>>>>>> e6c98ff1
 except KeyboardInterrupt:
     pass
 finally:
