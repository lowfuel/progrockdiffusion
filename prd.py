# -*- coding: utf-8 -*-
"""ProgRock Diffusion

Command line version of Disco Diffusion (v5 Alpha) adapted for command line by Jason Hough (and friends!)
--

Original file is located at
    https://colab.research.google.com/drive/1QGCyDlYneIvv1zFXngfOCCoSUKC6j1ZP

Original notebook by Katherine Crowson (https://github.com/crowsonkb, https://twitter.com/RiversHaveWings). It uses either OpenAI's 256x256 unconditional ImageNet or Katherine Crowson's fine-tuned 512x512 diffusion model (https://github.com/openai/guided-diffusion), together with CLIP (https://github.com/openai/CLIP) to connect text prompts with images.

Modified by Daniel Russell (https://github.com/russelldc, https://twitter.com/danielrussruss) to include (hopefully) optimal params for quick generations in 15-100 timesteps rather than 1000, as well as more robust augmentations.

Further improvements from Dango233 and nsheppard helped improve the quality of diffusion in general, and especially so for shorter runs like this notebook aims to achieve.

Vark added code to load in multiple Clip models at once, which all prompts are evaluated against, which may greatly improve accuracy.

The latest zoom, pan, rotation, and keyframes features were taken from Chigozie Nri's VQGAN Zoom Notebook (https://github.com/chigozienri, https://twitter.com/chigozienri)

Advanced DangoCutn Cutout method is also from Dango223.

Somnai (https://twitter.com/Somnai_dreams) added Diffusion Animation techniques, QoL improvements and various implementations of tech and techniques, mostly listed in the changelog below.

Pixel art models by u/Kaliyuga_ai

Comic faces model by alex_spirin

"""

# @title Licensed under the MIT License

# Copyright (c) 2021 Katherine Crowson

# Permission is hereby granted, free of charge, to any person obtaining a copy
# of this software and associated documentation files (the "Software"), to deal
# in the Software without restriction, including without limitation the rights
# to use, copy, modify, merge, publish, distribute, sublicense, and/or sell
# copies of the Software, and to permit persons to whom the Software is
# furnished to do so, subject to the following conditions:

# The above copyright notice and this permission notice shall be included in
# all copies or substantial portions of the Software.

# THE SOFTWARE IS PROVIDED "AS IS", WITHOUT WARRANTY OF ANY KIND, EXPRESS OR
# IMPLIED, INCLUDING BUT NOT LIMITED TO THE WARRANTIES OF MERCHANTABILITY,
# FITNESS FOR A PARTICULAR PURPOSE AND NONINFRINGEMENT. IN NO EVENT SHALL THE
# AUTHORS OR COPYRIGHT HOLDERS BE LIABLE FOR ANY CLAIM, DAMAGES OR OTHER
# LIABILITY, WHETHER IN AN ACTION OF CONTRACT, TORT OR OTHERWISE, ARISING FROM,
# OUT OF OR IN CONNECTION WITH THE SOFTWARE OR THE USE OR OTHER DEALINGS IN
# THE SOFTWARE.

# @title <- View Changelog

from cut_modules.make_cutouts import MakeCutoutsDango, MakeCutouts
from helpers.utils import fetch
from os.path import exists
import urllib.request
import hashlib
import random
import numpy as np
from datetime import datetime
from guided_diffusion.script_util import create_model_and_diffusion, model_and_diffusion_defaults
from resize_right import resize
import clip
from tqdm import tqdm
import torchvision.transforms.functional as TF
from torch.nn import functional as F
from torch import nn
import torch
from typing import Text, List, Union
from types import SimpleNamespace
import json5 as json
from glob import glob
from PIL.PngImagePlugin import PngInfo
from PIL import Image, ImageOps, ImageStat, ImageEnhance
import lpips
import timm
import math
import io
import gc
import re
import pandas as pd
import cv2
from functools import partial
from dataclasses import dataclass
import subprocess
import sys
import os
from os import path
from pickle import FALSE
import shutil
import logging
import argparse
from helpers.vram_helpers import (
    track_model_vram,
    estimate_vram_requirements,
    log_max_allocated,
)
from model_managers.clip_manager import ClipManager, CLIP_NAME_MAP

from attr import has
root_path = os.getcwd()


# Simple create paths taken with modifications from Datamosh's Batch VQGAN+CLIP notebook
def createPath(filepath):
    if path.exists(filepath) == False:
        os.makedirs(filepath)
        print(f'Made {filepath}')
    else:
        pass


initDirPath = f'{root_path}/init_images'
createPath(initDirPath)
outDirPath = f'{root_path}/images_out'
createPath(outDirPath)

model_path = f'{root_path}/models'
createPath(model_path)

model_256_downloaded = False
model_512_downloaded = False
model_secondary_downloaded = False

python_example = "python3"

if sys.platform == 'win32':
    import ssl
    ssl._create_default_https_context = ssl._create_unverified_context
    python_example = "python"

# Uncomment the below line if you're getting an error about OMP: Error #15.
# os.environ['KMP_DUPLICATE_LIB_OK']='TRUE'

sys.path.append(f'{root_path}/ResizeRight')
sys.path.append(f'{root_path}/CLIP')
sys.path.append(f'{root_path}/guided-diffusion')


# Setting default values for everything, which can then be overridden by settings files.
batch_name = "Default"
clip_guidance_scale = "auto"
tv_scale = 0
range_scale = 150
sat_scale = 0
n_batches = 1
display_rate = 20
cutn_batches = 4
cutn_batches_final = None
max_frames = 10000
interp_spline = "Linear"
init_image = None
init_scale = 1000
skip_steps = 0
skip_steps_ratio = 0.0
frames_scale = 1500
frames_skip_steps = "60%"
perlin_init = False
perlin_mode = "mixed"
skip_augs = False
randomize_class = True
clip_denoised = False
clamp_grad = True
clamp_max = "auto"
set_seed = "random_seed"
fuzzy_prompt = False
rand_mag = 0.05
eta = "auto"
width_height = [832, 512]
width_height_scale = 1
diffusion_model = "512x512_diffusion_uncond_finetune_008100"
use_secondary_model = True
steps = 250
sampling_mode = "ddim"
diffusion_steps = 1000
ViTB32 = True
ViTB16 = True
ViTL14 = False
ViTL14_336 = False
RN101 = False
RN50 = True
RN50x4 = False
RN50x16 = False
RN50x64 = False
cut_overview = "[12]*400+[4]*600"
cut_innercut = "[4]*400+[12]*600"
cut_ic_pow = "[1]*500+[10]*500"
cut_ic_pow_final = None
cut_icgray_p = "[0.2]*400+[0]*600"
smooth_schedules = False
key_frames = True
angle = "0:(0)"
zoom = "0: (1), 10: (1.05)"
translation_x = "0: (0)"
translation_y = "0: (0)"
video_init_path = "/content/training.mp4"
extract_nth_frame = 2
intermediate_saves = 0
add_metadata = True
stop_early = 0
fix_brightness_contrast = True
adjustment_interval = 10
high_contrast_threshold = 80
high_contrast_adjust_amount = 0.85
high_contrast_start = 20
high_contrast_adjust = True
low_contrast_threshold = 20
low_contrast_adjust_amount = 2
low_contrast_start = 20
low_contrast_adjust = True
high_brightness_threshold = 180
high_brightness_adjust_amount = 0.85
high_brightness_start = 0
high_brightness_adjust = True
low_brightness_threshold = 40
low_brightness_adjust_amount = 1.15
low_brightness_start = 0
low_brightness_adjust = True
sharpen_preset = 'Off'  # @param ['Off', 'Faster', 'Fast', 'Slow', 'Very Slow']
keep_unsharp = False  # @param{type: 'boolean'}
animation_mode = "None"  # "Video Input", "2D"
gobig_orientation = "vertical"
gobig_scale = 2
symmetry_loss_v = False
symmetry_loss_h = False
symm_loss_scale = 2400
symm_switch = 45

# Command Line parse


def parse_args():
    example_text = f'''Usage examples:

    To simply use the 'Default' output directory and get settings from settings.json:
     {python_example} prd.py

    To use your own settings.json (note that putting it in quotes can help parse errors):
     {python_example} prd.py -s "some_directory/mysettings.json"

    Note that multiple settings files are allowed. They're parsed in order. The values present are applied over any previous value:
     {python_example} prd.py -s "some_directory/mysettings.json" -s "highres.json"

    To use the 'Default' output directory and settings, but override the output name and prompt:
     {python_example} prd.py -p "A cool image of the author of this program" -o Coolguy

    To use multiple prompts with optional weight values:
     {python_example} prd.py -p "A cool image of the author of this program" -p "Pale Blue Sky:.5"

    You can ignore the seed coming from a settings file by adding -i, resulting in a new random seed

    To force use of the CPU for image generation, add a -c or --cpu with how many threads to use (warning: VERY slow):
     {python_example} prd.py -c 16

    To generate a checkpoint image at 20% steps, for use as an init image in future runs, add -g or --geninit:
     {python_example} prd.py -g 

    To use a checkpoint image at 20% steps add -u or --useinit:
     {python_example} prd.py -u

    To specify which CUDA device to use (advanced) by device ID (default is 0):
     {python_example} prd.py --cuda 1

    To HIDE the settings that get added to your output PNG's metadata, use:
     {python_example} prd.py --hidemetadata

    To increase resolution 2x by splitting the final image and re-rendering detail in the sections, use:
     {python_example} prd.py --gobig

    To increase resolution 2x on an existing output, make sure to supply proper settings, then use:
     {python_example} prd.py --gobig --gobiginit "some_directory/image.png"

    If you already upscaled your gobiginit image, you can skip the resizing process. Provide the scaling factor used:
     {python_example} prd.py --gobig --gobiginit "some_directory/image.png" --gobiginit_scaled 2

    To manually override the number of slices used for gobig:
     {python_example} prd.py --gobig --gobig_slices 6

    Alternative scaling method is to use ESRGAN (note: RealESRGAN must be installed and in your path):
     {python_example} prd.py --esrgan
    More information on instlaling it is here: https://github.com/xinntao/Real-ESRGAN
    '''

    my_parser = argparse.ArgumentParser(
        prog='ProgRockDiffusion',
        description='Generate images from text prompts.',
        epilog=example_text,
        formatter_class=argparse.RawDescriptionHelpFormatter)

    my_parser.add_argument('--gui',
                           action='store_true',
                           required=False,
                           help='Use the PyQt5 GUI')

    my_parser.add_argument(
        '-s',
        '--settings',
        action='append',
        required=False,
        default=['settings.json'],
        help='A settings JSON file to use, best to put in quotes. Multiples are allowed and layered in order.'
    )

    my_parser.add_argument('-o',
                           '--output',
                           action='store',
                           required=False,
                           help='What output directory to use within images_out')

    my_parser.add_argument('-p',
                           '--prompt',
                           action='append',
                           required=False,
                           help='Override the prompt')

    my_parser.add_argument('-i',
                           '--ignoreseed',
                           action='store_true',
                           required=False,
                           help='Ignores the random seed in the settings file')

    my_parser.add_argument(
        '-c',
        '--cpu',
        type=int,
        nargs='?',
        action='store',
        required=False,
        default=False,
        const=0,
        help='Force use of CPU instead of GPU, and how many threads to run')

    my_parser.add_argument(
        '-g',
        '--geninit',
        type=int,
        nargs='?',
        action='store',
        required=False,
        default=False,
        const=20,
        help='Save a partial image at the specified percent of steps (1 to 99), for use as later init image'
    )
    my_parser.add_argument('-u',
                           '--useinit',
                           action='store_true',
                           required=False,
                           default=False,
                           help='Use the specified init image')

    my_parser.add_argument('--cuda',
                           action='store',
                           required=False,
                           default='0',
                           help='Which GPU to use. Default is 0.')

    my_parser.add_argument(
        '--hidemetadata',
        action='store_true',
        required=False,
        help='Will prevent settings from being added to the output PNG file')

    my_parser.add_argument(
        '--gobig',
        action='store_true',
        required=False,
        help='After generation, the image is split into sections and re-rendered, to double the size.')

    my_parser.add_argument(
        '--gobiginit',
        action='store',
        required=False,
        help='An image to use to kick off GO BIG mode, skipping the initial render.'
    )

    my_parser.add_argument(
        '--gobiginit_scaled',
        type=int,
        nargs='?',
        action='store',
        required=False,
        default=False,
        const=2,
        help='If you already scaled your gobiginit image, add this option along with the multiplier used (default 2)'
    )

    my_parser.add_argument(
        '--gobig_slices',
        type=int,
        nargs='?',
        action='store',
        required=False,
        default=False,
        const=5,
        help=
        'To manually override the calculated number of slices for gobig'
    )

    my_parser.add_argument(
        '--esrgan',
        action='store_true',
        required=False,
        help='Resize your output with ESRGAN (realesrgan-ncnn-vulkan must be in your path).'
    )

    my_parser.add_argument(
        '--skip_checks',
        action='store_true',
        required=False,
        default=False,
        help='Do not check values to make sure they are sensible.'
    )

    my_parser.add_argument(
        '--log_level',
        default="INFO",
        choices=["DEBUG", "INFO", "WARNING", "ERROR", "CRITICAL"],
        help="Specify the log level. (default: 'INFO')"
    )

    my_parser.add_argument(
        '--cut_debug',
        action="store_true",
        help="Output cut debug images."
    )

    return my_parser.parse_args()


cl_args = parse_args()


# Configure logging
numeric_log_level = numeric_level = getattr(logging, cl_args.log_level, None)
if not isinstance(numeric_level, int):
    raise ValueError(f"Invalid log level: {cl_args.log_level}")
logging.basicConfig(level=numeric_level)
logger = logging.getLogger(__name__)


# Simple check to see if a key is present in the settings file
def is_json_key_present(json, key, subkey="none"):
    try:
        if subkey != "none":
            buf = json[key][subkey]
        else:
            buf = json[key]
    except KeyError:
        return False
    if type(buf) == type(None):
        return False
    return True


# A simple way to ensure values are in an accceptable range, and also return a random value if desired
def clampval(var_name, minval, val, maxval):
    if val == "random":
        try:
            val = random.randint(minval, maxval)
        except:
            val = random.uniform(minval, maxval)
        return val
    # Auto is handled later, so we just return it back as is
    elif val == "auto":
        return val
    elif type(val) == str:
        return val
    elif val < minval and not cl_args.skip_checks:
        print(f'Warning: {var_name} is below {minval} - if you get bad results, consider adjusting.')
        return val
    elif val > maxval and not cl_args.skip_checks:
        print(f'Warning: {var_name} is above {maxval} - if you get bad results, consider adjusting.')
        return val
    else:
        return val

<<<<<<< HEAD
=======
# Dynamic value - takes ready-made possible options within a string and returns the string with an option randomly selected
# Format is "I will return <Value1|Value2|Value3> in this string"
# Which would come back as "I will return Value2 in this string" (for example)
# Optionally if a value of ^^# is first, it means to return that many dynamic values,
# so <^^2|Value1|Value2|Value3> in the above example would become:
# "I will return Value3 Value2 in this string"
# note: for now assumes a string for return. TODO return a desired type

def dynamic_value(incoming):
    if type(incoming) == str: # we only need to do something if it's a string...
        if incoming == "auto" or incoming == "random":
            return incoming
        elif "<" in incoming:   # ...and if < is in the string...
            text = incoming
            logger.debug(f'Original value: {text}')
            while "<" in text:
                start = text.index('<')
                end = text.index('>')
                swap = text[(start + 1):end]
                value = ""
                count = 1
                values = swap.split('|')
                if "^^" in values[0]:
                    count = values[0]
                    values.pop(0)
                    count = int(count[2:])
                random.shuffle(values)
                for i in range(count):
                    value = value + values[i] + " "
                value = value[:-1] # remove final space
                text = text.replace(f'<{swap}>', value)
            logger.debug(f'Dynamic value: {text}')
            return text
        else:
            return incoming
    else:
        return incoming
>>>>>>> 6a831858

print('\nPROG ROCK DIFFUSION')
print('-------------------')

# rolling a d20 to see if I should pester you about supporting PRD.
# Apologies if this offends you. At least it's only on a critical miss, right?
d20 = random.randint(1, 20)
if d20 == 1:
    print('Please consider supporting my Patreon. Thanks! https://is.gd/rVX6IH')
else:
    print('')

# Load the JSON config files
for setting_arg in cl_args.settings:
    try:
        with open(setting_arg, 'r', encoding="utf-8") as json_file:
            print(f'Parsing {setting_arg}')
            settings_file = json.load(json_file)
            # If any of these are in this settings file they'll be applied, overwriting any previous value.
            # Some are passed through clampval first to make sure they are within bounds (or randomized if desired)
            if is_json_key_present(settings_file, 'batch_name'):
                batch_name = (settings_file['batch_name'])
            if is_json_key_present(settings_file, 'text_prompts'):
                text_prompts = (settings_file['text_prompts'])
            if is_json_key_present(settings_file, 'image_prompts'):
                image_prompts = (settings_file['image_prompts'])
            if is_json_key_present(settings_file, 'clip_guidance_scale'):
<<<<<<< HEAD
                clip_guidance_scale = clampval('clip_guidance_scale',
                                               1500, (settings_file['clip_guidance_scale']), 100000)
=======
                if type(settings_file['clip_guidance_scale']) == str:
                    clip_guidance_scale = dynamic_value(settings_file['clip_guidance_scale'])
                else:
                    clip_guidance_scale = clampval('clip_guidance_scale', 1500, (settings_file['clip_guidance_scale']), 100000)
>>>>>>> 6a831858
            if is_json_key_present(settings_file, 'tv_scale'):
                if (settings_file['tv_scale']) != "auto" and (settings_file['tv_scale']) != "random":
                    tv_scale = int(dynamic_value(settings_file['tv_scale']))
                tv_scale = clampval('tv_scale', 0, tv_scale, 1000)
            if is_json_key_present(settings_file, 'range_scale'):
                if (settings_file['range_scale']) != "auto" and (settings_file['range_scale']) != "random":
                    range_scale = int(dynamic_value(settings_file['range_scale']))
                range_scale = clampval('range_scale', 0, range_scale, 1000)
            if is_json_key_present(settings_file, 'sat_scale'):
                if (settings_file['sat_scale']) != "auto" and (settings_file['sat_scale']) != "random":
                    sat_scale = int(dynamic_value(settings_file['sat_scale']))
                sat_scale = clampval('sat_scale', 0, sat_scale, 20000)
            if is_json_key_present(settings_file, 'n_batches'):
                n_batches = (settings_file['n_batches'])
            if is_json_key_present(settings_file, 'display_rate'):
                display_rate = (settings_file['display_rate'])
            if is_json_key_present(settings_file, 'cutn_batches'):
                if type(settings_file['cutn_batches']) == str:
                    cutn_batches = dynamic_value(settings_file['cutn_batches'])
                else:
                    cutn_batches = (settings_file['cutn_batches'])
            if is_json_key_present(settings_file, 'cutn_batches_final'):
                cutn_batches_final = (settings_file['cutn_batches_final'])
            if is_json_key_present(settings_file, 'max_frames'):
                max_frames = (settings_file['max_frames'])
            if is_json_key_present(settings_file, 'interp_spline'):
                interp_spline = (settings_file['interp_spline'])
            if is_json_key_present(settings_file, 'init_image'):
                init_image = (settings_file['init_image'])
            if is_json_key_present(settings_file, 'init_scale'):
                init_scale = (settings_file['init_scale'])
            if is_json_key_present(settings_file, 'skip_steps'):
                skip_steps = int(dynamic_value(settings_file['skip_steps']))
            if is_json_key_present(settings_file, 'skip_steps_ratio'):
                skip_steps_ratio = (settings_file['skip_steps_ratio'])
            if is_json_key_present(settings_file, 'stop_early'):
                stop_early = (settings_file['stop_early'])
            if is_json_key_present(settings_file, 'frames_scale'):
                frames_scale = (settings_file['frames_scale'])
            if is_json_key_present(settings_file, 'frames_skip_steps'):
                frames_skip_steps = (settings_file['frames_skip_steps'])
            if is_json_key_present(settings_file, 'perlin_init'):
                perlin_init = (settings_file['perlin_init'])
            if is_json_key_present(settings_file, 'perlin_mode'):
                perlin_mode = (settings_file['perlin_mode'])
            if is_json_key_present(settings_file, 'skip_augs'):
                skip_augs = (settings_file['skip_augs'])
            if is_json_key_present(settings_file, 'randomize_class'):
                randomize_class = (settings_file['randomize_class'])
            if is_json_key_present(settings_file, 'clip_denoised'):
                clip_denoised = (settings_file['clip_denoised'])
            if is_json_key_present(settings_file, 'clamp_grad'):
                clamp_grad = (settings_file['clamp_grad'])
            if is_json_key_present(settings_file, 'clamp_max'):
                if type(settings_file['clamp_max']) == str:
                    clamp_max = dynamic_value(settings_file['clamp_max'])
                else: 
                    clamp_max = clampval('clamp_max', 0.001, settings_file['clamp_max'], 0.3)
            if is_json_key_present(settings_file, 'set_seed'):
                set_seed = (settings_file['set_seed'])
            if is_json_key_present(settings_file, 'fuzzy_prompt'):
                fuzzy_prompt = (settings_file['fuzzy_prompt'])
            if is_json_key_present(settings_file, 'rand_mag'):
                rand_mag = clampval('rand_mag', 0.0, (settings_file['rand_mag']), 0.999)
            if is_json_key_present(settings_file, 'eta'):
                if (settings_file['eta']) != "auto" and (settings_file['eta']) != "random":
                    eta = float(dynamic_value(settings_file['eta']))
                eta = clampval('eta', 0.0, eta, 0.999)
            if is_json_key_present(settings_file, 'width'):
                width_height = [(settings_file['width']),
                                (settings_file['height'])]
            if is_json_key_present(settings_file, 'width_height_scale'):
                width_height_scale = (settings_file['width_height_scale'])
            if is_json_key_present(settings_file, 'diffusion_model'):
                diffusion_model = (settings_file['diffusion_model'])
            if is_json_key_present(settings_file, 'use_secondary_model'):
                use_secondary_model = (settings_file['use_secondary_model'])
            if is_json_key_present(settings_file, 'steps'):
                steps = int(dynamic_value(settings_file['steps']))
            if is_json_key_present(settings_file, 'sampling_mode'):
                sampling_mode = (settings_file['sampling_mode'])
            if is_json_key_present(settings_file, 'diffusion_steps'):
                diffusion_steps = (settings_file['diffusion_steps'])
            if is_json_key_present(settings_file, 'ViTB32'):
                ViTB32 = float(dynamic_value(settings_file['ViTB32']))
            if is_json_key_present(settings_file, 'ViTB16'):
                ViTB16 = float(dynamic_value(settings_file['ViTB16']))
            if is_json_key_present(settings_file, 'ViTL14'):
                ViTL14 = float(dynamic_value(settings_file['ViTL14']))
            if is_json_key_present(settings_file, 'ViTL14_336'):
                ViTL14_336 = float(dynamic_value(settings_file['ViTL14_336']))
            if is_json_key_present(settings_file, 'RN101'):
                RN101 = float(dynamic_value(settings_file['RN101']))
            if is_json_key_present(settings_file, 'RN50'):
                RN50 = float(dynamic_value(settings_file['RN50']))
            if is_json_key_present(settings_file, 'RN50x4'):
                RN50x4 = float(dynamic_value(settings_file['RN50x4']))
            if is_json_key_present(settings_file, 'RN50x16'):
                RN50x16 = float(dynamic_value(settings_file['RN50x16']))
            if is_json_key_present(settings_file, 'RN50x64'):
                RN50x64 = float(dynamic_value(settings_file['RN50x64']))
            if is_json_key_present(settings_file, 'cut_overview'):
                cut_overview = dynamic_value(settings_file['cut_overview'])
            if is_json_key_present(settings_file, 'cut_innercut'):
                cut_innercut = dynamic_value(settings_file['cut_innercut'])
            if is_json_key_present(settings_file, 'cut_ic_pow'):
                if type(settings_file['cut_ic_pow']) == str:
                    cut_ic_pow = dynamic_value(settings_file['cut_ic_pow'])
                else:
                    cut_ic_pow = clampval('cut_ic_pow', 0.0, (settings_file['cut_ic_pow']), 100)
            if is_json_key_present(settings_file, 'cut_ic_pow_final'):
                cut_ic_pow_final = clampval('cut_ic_pow_final', 0.5, (settings_file['cut_ic_pow_final']), 100)
            if is_json_key_present(settings_file, 'cut_icgray_p'):
                cut_icgray_p = (settings_file['cut_icgray_p'])
            if is_json_key_present(settings_file, 'smooth_schedules'):
                smooth_schedules = (settings_file['smooth_schedules'])
            if is_json_key_present(settings_file, 'key_frames'):
                key_frames = (settings_file['key_frames'])
            if is_json_key_present(settings_file, 'angle'):
                angle = (settings_file['angle'])
            if is_json_key_present(settings_file, 'zoom'):
                zoom = (settings_file['zoom'])
            if is_json_key_present(settings_file, 'translation_x'):
                translation_x = (settings_file['translation_x'])
            if is_json_key_present(settings_file, 'translation_y'):
                translation_y = (settings_file['translation_y'])
            if is_json_key_present(settings_file, 'video_init_path'):
                video_init_path = (settings_file['video_init_path'])
            if is_json_key_present(settings_file, 'extract_nth_frame'):
                extract_nth_frame = (settings_file['extract_nth_frame'])
            if is_json_key_present(settings_file, 'intermediate_saves'):
                intermediate_saves = (settings_file['intermediate_saves'])
            if is_json_key_present(settings_file, 'fix_brightness_contrast'):
                fix_brightness_contrast = (settings_file['fix_brightness_contrast'])
            if is_json_key_present(settings_file, 'adjustment_interval'):
                adjustment_interval = (settings_file['adjustment_interval'])
            if is_json_key_present(settings_file, 'high_contrast_threshold'):
                high_contrast_threshold = (
                    settings_file['high_contrast_threshold'])
            if is_json_key_present(settings_file,
                                   'high_contrast_adjust_amount'):
                high_contrast_adjust_amount = (
                    settings_file['high_contrast_adjust_amount'])
            if is_json_key_present(settings_file, 'high_contrast_start'):
                high_contrast_start = (settings_file['high_contrast_start'])
            if is_json_key_present(settings_file, 'high_contrast_adjust'):
                high_contrast_adjust = (settings_file['high_contrast_adjust'])
            if is_json_key_present(settings_file, 'low_contrast_threshold'):
                low_contrast_threshold = (
                    settings_file['low_contrast_threshold'])
            if is_json_key_present(settings_file,
                                   'low_contrast_adjust_amount'):
                low_contrast_adjust_amount = (
                    settings_file['low_contrast_adjust_amount'])
            if is_json_key_present(settings_file, 'low_contrast_start'):
                low_contrast_start = (settings_file['low_contrast_start'])
            if is_json_key_present(settings_file, 'low_contrast_adjust'):
                low_contrast_adjust = (settings_file['low_contrast_adjust'])
            if is_json_key_present(settings_file, 'high_brightness_threshold'):
                high_brightness_threshold = (
                    settings_file['high_brightness_threshold'])
            if is_json_key_present(settings_file,
                                   'high_brightness_adjust_amount'):
                high_brightness_adjust_amount = (
                    settings_file['high_brightness_adjust_amount'])
            if is_json_key_present(settings_file, 'high_brightness_start'):
                high_brightness_start = (
                    settings_file['high_brightness_start'])
            if is_json_key_present(settings_file, 'high_brightness_adjust'):
                high_brightness_adjust = (
                    settings_file['high_brightness_adjust'])
            if is_json_key_present(settings_file, 'low_brightness_threshold'):
                low_brightness_threshold = (
                    settings_file['low_brightness_threshold'])
            if is_json_key_present(settings_file,
                                   'low_brightness_adjust_amount'):
                low_brightness_adjust_amount = (
                    settings_file['low_brightness_adjust_amount'])
            if is_json_key_present(settings_file, 'low_brightness_start'):
                low_brightness_start = (settings_file['low_brightness_start'])
            if is_json_key_present(settings_file, 'low_brightness_adjust'):
                low_brightness_adjust = (
                    settings_file['low_brightness_adjust'])
            if is_json_key_present(settings_file, 'sharpen_preset'):
                sharpen_preset = (settings_file['sharpen_preset'])
            if is_json_key_present(settings_file, 'keep_unsharp'):
                keep_unsharp = (settings_file['keep_unsharp'])
            if is_json_key_present(settings_file, 'animation_mode'):
                animation_mode = (settings_file['animation_mode'])
            if is_json_key_present(settings_file, 'gobig_orientation'):
                gobig_orientation = (settings_file['gobig_orientation'])
            if is_json_key_present(settings_file, 'gobig_scale'):
                gobig_scale = int(settings_file['gobig_scale'])
            if is_json_key_present(settings_file, 'symmetry_loss'):
                symmetry_loss_v = (settings_file['symmetry_loss'])
                print("symmetry_loss was depracated, please use symmetry_loss_v in the future")
            if is_json_key_present(settings_file, 'symmetry_loss_v'):
                symmetry_loss_v = (settings_file['symmetry_loss_v'])
            if is_json_key_present(settings_file, 'symmetry_loss_h'):
                symmetry_loss_h = (settings_file['symmetry_loss_h'])
            if is_json_key_present(settings_file, 'symm_loss_scale'):
                symm_loss_scale = int(dynamic_value(settings_file['symm_loss_scale']))
            if is_json_key_present(settings_file, 'symm_switch'):
                symm_switch = int(clampval('symm_switch', 1, (settings_file['symm_switch']), steps))

    except Exception as e:
        print('Failed to open or parse ' + setting_arg +
              ' - Check formatting.')
        print(e)
        quit()

print('')

width_height = [
    width_height[0] * width_height_scale, width_height[1] * width_height_scale
]

if symmetry_loss_v or symmetry_loss_h:
    #symm_switch = 100.*(1. - (symm_switch/steps))
    print(f"Symmetry will end at step {symm_switch}")

# Now override some depending on command line and maybe a special case
if cl_args.output:
    batch_name = cl_args.output
    print(f'Setting Output dir to {batch_name}')

if cl_args.ignoreseed:
    set_seed = 'random_seed'
    print(f'Using a random seed instead of the one provided by the JSON file.')

if cl_args.hidemetadata:
    add_metadata = False
    print(
        f'Hide metadata flag is ON, settings will not be stored in the PNG output.'
    )

gui = False
if cl_args.gui:
    gui = True
    import prdgui

letsgobig = False
gobig_horizontal = False
gobig_vertical = False
if cl_args.gobig:
    letsgobig = True
    if gobig_orientation == "horizontal":  # default is vertical, if the settings file says otherwise, change it
        gobig_horizontal = True
    else:
        gobig_vertical = True
    if cl_args.gobiginit:
        init_image = cl_args.gobiginit
        print(f'Using {init_image} to kickstart GO BIG. Initial render will be skipped.')
        # check to make sure it is a multiple of 64, otherwise resize it and let the user know.
        temp_image = Image.open(init_image)
        s_width, s_height = temp_image.size
        reside_x = (s_width // 64) * 64
        reside_y = (s_height // 64) * 64
        if reside_x != s_width or reside_y != s_height:
            print('ERROR: Your go big init resolution was NOT a multiple of 64.')
            print('ERROR: Please resize your image.')
            raise Exception("Exiting due to improperly sized go big init.")
        side_x, side_y = temp_image.size
        width_height[0] = side_x
        width_height[1] = side_y
        temp_image.close
    else:
        cl_args.gobiginit = None
    if cl_args.gobiginit_scaled != False:
        gobig_scale = cl_args.gobiginit_scaled

if cl_args.geninit:
    geninit = True
    if cl_args.geninit > 0 and cl_args.geninit <= 100:
        geninitamount = float(cl_args.geninit /
                              100)  # turn it into a float percent
        print(
            f'GenInit mode enabled. A checkpoint image will be saved at {cl_args.geninit:.1%} of steps.'
        )
    else:
        geninitamount = 0.2
        print(
            f'GenInit mode enabled. Provided number was out of bounds, so using {geninitamount:.1%} of steps instead.'
        )
else:
    geninit = False

if skip_steps == 0 and ((init_image is not None) or (perlin_init == True)):
    if 0 < skip_steps_ratio <= 1:
        skip_steps = (int(steps * skip_steps_ratio))
    else:
        skip_steps = (int(steps * 0.33))

if cl_args.useinit:
    if skip_steps == 0:
        skip_steps = (
            int(steps * 0.2)
        )  # don't change skip_steps if the settings file specified one
    if path.exists(f'{cl_args.useinit}'):
        useinit = True
        init_image = cl_args.useinit
        print(
            f'UseInit mode is using {cl_args.useinit} and starting at {skip_steps}.'
        )
    else:
        init_image = 'geninit.png'
        if path.exists(init_image):
            print(
                f'UseInit mode is using {init_image} and starting at {skip_steps}.'
            )
            useinit = True
        else:
            print('No init image found. Uneinit mode canceled.')
            useinit = False
else:
    useinit = False


def val_interpolate(x1, y1, x2, y2, x):
    # Linear interpolation. Return y between y1 and y2 for the same position x is bettewen x1 and x2
    d = [[x1, y1], [x2, y2]]
    output = d[0][1] + (x - d[0][0]) * ((d[1][1] - d[0][1])/(d[1][0] - d[0][0]))
    if type(y1) == int:
        output = int(output)  # return the proper type
    return(output)


def num_to_schedule(input, final=-9999):
    # take a single number and turn it into a string-style schedule, with support for interpolated
    if final != -9999:
        output = (f"[{input}]*1+")
        for i in range(1, 1000):
            percent_done = i / 1000
            val = val_interpolate(1, input, 1000, final, i)
            output = output + (f"[{val}]*1+")
        output = output[:-1]  # remove the final plus character
    else:
        output = (f'[{input}]*1000')
    return(output)


# Automatic Eta based on steps
if eta == 'auto':
    maxetasteps = 315
    minetasteps = 50
    maxeta = 1.0
    mineta = 0.0
    if steps > maxetasteps:
        eta = maxeta
    elif steps < minetasteps:
        eta = mineta
    else:
        stepsrange = (maxetasteps - minetasteps)
        newrange = (maxeta - mineta)
        eta = (((steps - minetasteps) * newrange) / stepsrange) + mineta
        eta = round(eta, 2)
        print(f'Eta set automatically to: {eta}')

# Automatic clamp_max based on steps
if clamp_max == 'auto':
    if steps <= 35:
        clamp_max = 0.001
    elif steps <= 75:
        clamp_max = 0.0125
    elif steps <= 150:
        clamp_max = 0.02
    elif steps <= 225:
        clamp_max = 0.035
    elif steps <= 300:
        clamp_max = 0.05
    elif steps <= 500:
        clamp_max = 0.075
    else:
        clamp_max = 0.1
    if use_secondary_model == False:
        clamp_max = clamp_max * 2
    clamp_max = num_to_schedule(clamp_max)
    print(f'Clamp_max automatically set to {clamp_max}')
elif type(clamp_max) != str:
    clamp_max = num_to_schedule(clamp_max)
    print(f'Converted clamp_max to schedule, new value is: {clamp_max}')

# Automatic clip_guidance_scale based on overall resolution
if clip_guidance_scale == 'auto':
    res = width_height[0] * width_height[1]  # total pixels
    maxcgsres = 2000000
    mincgsres = 250000
    maxcgs = 50000
    mincgs = 2500
    if res > maxcgsres:
        clip_guidance_scale = maxcgs
    elif res < mincgsres:
        clip_guidance_scale = mincgs
    else:
        resrange = (maxcgsres - mincgsres)
        newrange = (maxcgs - mincgs)
        clip_guidance_scale = ((
            (res - mincgsres) * newrange) / resrange) + mincgs
        clip_guidance_scale = round(clip_guidance_scale)
    clip_guidance_scale = num_to_schedule(clip_guidance_scale)
    print(f'clip_guidance_scale set automatically to: {clip_guidance_scale}')

og_cutn_batches = cutn_batches
if type(cutn_batches) != str:
    if cutn_batches_final != None:
        cutn_batches = num_to_schedule(cutn_batches, cutn_batches_final)
    else:
        cutn_batches = num_to_schedule(cutn_batches)
    print(f'Converted cutn_batches to schedule.')
    logger.debug(f'cutn_batches schedule is: {cutn_batches}')

if cl_args.prompt:
    text_prompts["0"] = cl_args.prompt
    print(f'Setting prompt to {text_prompts}')

<<<<<<< HEAD
# WEIGHTED CLIP MODELS - convert old true / false to 1.0 or 0.0
if ViTB32 == True:
    ViTB32 = 1.0
elif ViTB32 == False:
    ViTB32 = 0.0
if ViTB16 == True:
    ViTB16 = 1.0
elif ViTB16 == False:
    ViTB16 = 0.0
if ViTL14 == True:
    ViTL14 = 1.0
elif ViTL14 == False:
    ViTL14 = 0.0
if ViTL14_336 == True:
    ViTL14_336 = 1.0
elif ViTL14_336 == False:
    ViTL14_336 = 0.0
if RN101 == True:
    RN101 = 1.0
elif RN101 == False:
    RN101 = 0.0
if RN50 == True:
    RN50 = 1.0
elif RN50 == False:
    RN50 = 0.0
if RN50x4 == True:
    RN50x4 = 1.0
elif RN50x4 == False:
    RN50x4 = 0.0
if RN50x16 == True:
    RN50x16 = 1.0
elif RN50x16 == False:
    RN50x16 = 0.0
if RN50x64 == True:
    RN50x64 = 1.0
elif RN50x64 == False:
    RN50x64 = 0.0

=======
>>>>>>> 6a831858
# PROMPT RANDOMIZERS
# If any word in the prompt starts and ends with _, replace it with a random line from the corresponding text file
# For example, _artist_ will replace with a line from artist.txt

# Build a list of randomizers to draw from:


def randomizer(category):
    random.seed()
    randomizers = []
    with open(f'settings/{category}.txt', encoding="utf-8") as f:
        for line in f:
            randomizers.append(line.strip())
    random_item = random.choice(randomizers)
    return(random_item)

<<<<<<< HEAD
# Dynamic value - takes ready-made possible options within a string and returns the string with an option randomly selected
# Format is "I will return <Value1|Value2|Value3> in this string"
# Which would come back as "I will return Value2 in this string" (for example)
# Optionally if a value of ^^# is first, it means to return that many dynamic values,
# so <^^2|Value1|Value2|Value3> in the above example would become:
# "I will return Value3 Value2 in this string"
# note: for now assumes a string for return. TODO return a desired type


def dynamic_value(text):
    logger.debug(f'Original value: {text}')
    while "<" in text:
        start = text.index('<')
        end = text.index('>')
        swap = text[(start + 1):end]
        value = ""
        count = 1
        values = swap.split('|')
        if "^^" in values[0]:
            count = values[0]
            values.pop(0)
            count = int(count[2:])
        random.shuffle(values)
        for i in range(count):
            value = value + values[i] + " "
        value = value[:-1]  # remove final space
        text = text.replace(f'<{swap}>', value)
    logger.debug(f'Dynamic value: {text}')
    return text


=======
>>>>>>> 6a831858
def randomize_prompts(prompts):
    # take a list of prompts and handle any _random_ elements
    newprompts = []
    for prompt in prompts:
        if "_" in prompt:
            while "_" in prompt:
                start = prompt.index('_')
                end = prompt.index('_', start+1)
                swap = prompt[(start + 1):end]
                swapped = randomizer(swap)
                prompt = prompt.replace(f'_{swap}_', swapped, 1)
            newprompt = prompt
        elif "<" in prompt:
            newprompt = dynamic_value(prompt)
        else:
            newprompt = prompt
        newprompts.append(newprompt)
    return newprompts


# Ugly, but we need to convert the prompts that we get so that their key values are numbers instead of strings
# plus we need to handle any randomizers, so we do that all here, too.
converted_prompts = {}
for k, v in text_prompts.items():
    k = int(k)  # convert the key value to an integer
    if type(v) != list:
        converted_inner_prompts = {}
        # handle dict verison here
        for i_k, i_v in v.items():
            i_k = int(i_k)
            i_v = randomize_prompts(i_v)
            converted_inner_prompts.update({i_k: i_v})
        v = converted_inner_prompts
        converted_prompts.update({k: v})
    else:
        v = randomize_prompts(v)
        converted_prompts.update({k: v})
text_prompts = converted_prompts

print('\nPrompt(s) with randomizers:')
for k, v in text_prompts.items():
    print(f'  {k}: {v}')
print('\n')


# INIT IMAGE RANDOMIZER
# If the setting for init_image is a word between two underscores, we'll pull a random image from that directory,
# and set our size accordingly.

# randomly pick a file name from a directory:
def random_file(directory):
    files = []
    files = os.listdir(f'{initDirPath}/{directory}')
    file = random.choice(files)
    return(file)


def get_resampling_mode():
    try:
        from PIL import __version__, Image
        major_ver = int(__version__.split('.')[0])
        if major_ver >= 9:
            return Image.Resampling.LANCZOS
        else:
            return Image.LANCZOS
    except Exception as ex:
        return 1  # 'Lanczos' irrespective of version.


# Check for init randomizer in settings, and configure a random init if found
init_image_OriginalPath = init_image
if init_image != None:
    if init_image.startswith("_") and init_image.endswith("_"):
        randominit_dir = (init_image[1:])
        randominit_dir = (randominit_dir[:-1])  # parse out the directory name
        print(f"Randomly picking an init image from {initDirPath}/{randominit_dir}")
        init_image_OriginalPath = init_image = (f'{initDirPath}/{randominit_dir}/{random_file(randominit_dir)}')
        print(f"New init image is {init_image}")
        # check to see if the image matches the configured size, if not we'll resize it
        temp = Image.open(init_image).convert('RGB')
        temp_width, temp_height = temp.size
        if (temp_width != width_height[0]) or (temp_height != width_height[1]):
            print('Randomly chosen init image does not match width and height from settings.')
            print('It will be resized as temp_init.png and used as your init.')
            temp = temp.resize(width_height, get_resampling_mode())
            temp.save('temp_init.png')
            init_image = 'temp_init.png'

# Decide if we're using CPU or GPU, with appropriate settings depending...
if cl_args.cpu or not torch.cuda.is_available():
    DEVICE = torch.device('cpu')
    device = DEVICE
    fp16_mode = False
    cores = os.cpu_count()
    if cl_args.cpu == 0:
        print(
            f'No thread count specified. Using detected {cores} cores for CPU mode.'
        )
    elif cl_args.cpu > cores:
        print(
            f'Too many threads specified. Using detected {cores} cores for CPU mode.'
        )
    else:
        cores = int(cl_args.cpu)
        print(f'Using {cores} cores for CPU mode.')
    torch.set_num_threads(cores)
else:
    DEVICE = torch.device(f'cuda:{cl_args.cuda}')
    device = DEVICE
    fp16_mode = True
    if torch.cuda.get_device_capability(device) == (
            8, 0):  # A100 fix thanks to Emad
        print('Disabling CUDNN for A100 gpu', file=sys.stderr)
        torch.backends.cudnn.enabled = False

print('Pytorch is using device:', device)

# @title 2.2 Define necessary functions


def ease(num, t):
    start = num[0]
    end = num[1]
    power = num[2]
    return start + pow(t, power) * (end - start)


def interp(t):
    return 3 * t**2 - 2 * t**3


def smooth_jazz(schedule):
    # Take a list of numbers (i.e. an already-evaluated schedule),
    # find the places where the number changes from one to the next, and smooth those transitions
    newschedule = schedule
    zone = int(len(schedule) * .05)  # We want to smooth a transition for 50 steps in a 1000 step scenario
    markers = []
    last_num = schedule[0]
    # build a list of indicies of where the number changes
    for i in range(1, len(schedule)):
        current_num = schedule[i]
        if current_num != last_num:
            markers.append(i)
        last_num = current_num
    # now smooth out the surrounding numbers for any markers we have
    lastindex = 0
    if len(markers) > 0:
        for index in markers:
            if (index - lastindex) >= (zone / 2):  # only smooth if the indexes are far enough apart
                start = int(index - (zone / 2))
                if start < 1:
                    start = 1  # make sure we stay within the range of the array
                end = int(index + (zone / 2))
                if end > len(schedule):
                    end = len(schedule)  # make sure we stay within the range of the array
                i = start
                while i < end:
                    newschedule[i] = val_interpolate(start, schedule[start], end, schedule[end], i)
                    i += 1
            lastindex = index
    return(newschedule)


def perlin(width, height, scale=10, device=None):
    gx, gy = torch.randn(2, width + 1, height + 1, 1, 1, device=device)
    xs = torch.linspace(0, 1, scale + 1)[:-1, None].to(device)
    ys = torch.linspace(0, 1, scale + 1)[None, :-1].to(device)
    wx = 1 - interp(xs)
    wy = 1 - interp(ys)
    dots = 0
    dots += wx * wy * (gx[:-1, :-1] * xs + gy[:-1, :-1] * ys)
    dots += (1 - wx) * wy * (-gx[1:, :-1] * (1 - xs) + gy[1:, :-1] * ys)
    dots += wx * (1 - wy) * (gx[:-1, 1:] * xs - gy[:-1, 1:] * (1 - ys))
    dots += (1 - wx) * (1 - wy) * (-gx[1:, 1:] * (1 - xs) - gy[1:, 1:] *
                                   (1 - ys))
    return dots.permute(0, 2, 1, 3).contiguous().view(width * scale,
                                                      height * scale)


def perlin_ms(octaves, width, height, grayscale, device=device):
    out_array = [0.5] if grayscale else [0.5, 0.5, 0.5]
    # out_array = [0.0] if grayscale else [0.0, 0.0, 0.0]
    for i in range(1 if grayscale else 3):
        scale = 2**len(octaves)
        oct_width = width
        oct_height = height
        for oct in octaves:
            p = perlin(oct_width, oct_height, scale, device)
            out_array[i] += p * oct
            scale //= 2
            oct_width *= 2
            oct_height *= 2
    return torch.cat(out_array)


def create_perlin_noise(octaves=[1, 1, 1, 1],
                        width=2,
                        height=2,
                        grayscale=True):
    out = perlin_ms(octaves, width, height, grayscale)
    if grayscale:
        out = TF.resize(size=(side_y, side_x), img=out.unsqueeze(0))
        out = TF.to_pil_image(out.clamp(0, 1)).convert('RGB')
    else:
        out = out.reshape(-1, 3, out.shape[0] // 3, out.shape[1])
        out = TF.resize(size=(side_y, side_x), img=out)
        out = TF.to_pil_image(out.clamp(0, 1).squeeze())

    out = ImageOps.autocontrast(out)
    return out


def regen_perlin():
    if perlin_mode == 'color':
        init = create_perlin_noise([1.5**-i * 0.5 for i in range(12)], 1, 1,
                                   False)
        init2 = create_perlin_noise([1.5**-i * 0.5 for i in range(8)], 4, 4,
                                    False)
    elif perlin_mode == 'gray':
        init = create_perlin_noise([1.5**-i * 0.5 for i in range(12)], 1, 1,
                                   True)
        init2 = create_perlin_noise([1.5**-i * 0.5 for i in range(8)], 4, 4,
                                    True)
    else:
        init = create_perlin_noise([1.5**-i * 0.5 for i in range(12)], 1, 1,
                                   False)
        init2 = create_perlin_noise([1.5**-i * 0.5 for i in range(8)], 4, 4,
                                    True)

    init = TF.to_tensor(init).add(
        TF.to_tensor(init2)).div(2).to(device).unsqueeze(0).mul(2).sub(1)
    del init2
    return init.expand(batch_size, -1, -1, -1)


def read_image_workaround(path):
    """OpenCV reads images as BGR, Pillow saves them as RGB. Work around
    this incompatibility to avoid colour inversions."""
    im_tmp = cv2.imread(path)
    return cv2.cvtColor(im_tmp, cv2.COLOR_BGR2RGB)


def spherical_dist_loss(x, y):
    x = F.normalize(x, dim=-1)
    y = F.normalize(y, dim=-1)
    return (x - y).norm(dim=-1).div(2).arcsin().pow(2).mul(2)


def tv_loss(input):
    """L2 total variation loss, as in Mahendran et al."""
    input = F.pad(input, (0, 1, 0, 1), 'replicate')
    x_diff = input[..., :-1, 1:] - input[..., :-1, :-1]
    y_diff = input[..., 1:, :-1] - input[..., :-1, :-1]
    return (x_diff**2 + y_diff**2).mean([1, 2, 3])


def range_loss(input):
    return (input - input.clamp(-1, 1)).pow(2).mean([1, 2, 3])


def symm_loss_v(im, lpm):
    h = int(im.shape[3]/2)
    h1, h2 = im[:, :, :, :h], im[:, :, :, h:]
    h2 = TF.hflip(h2)
    return lpm(h1, h2)


def symm_loss_h(im, lpm):
    w = int(im.shape[2]/2)
    w1, w2 = im[:, :, :w, :], im[:, :, w:, :]
    w2 = TF.vflip(w2)
    return lpm(w1, w2)


stop_on_next_loop = False  # Make sure GPU memory doesn't get corrupted from cancelling the run mid-way through, allow a full frame to complete
scoreprompt = True
actual_total_steps = steps
actual_run_steps = 0


def do_run(batch_num, slice_num=-1):
    seed = args.seed
    for frame_num in range(args.start_frame, args.max_frames):
        if stop_on_next_loop:
            break

        # Inits if not video frames
        if args.animation_mode != "Video Input":
            if args.init_image == '':
                init_image = None
            else:
                init_image = args.init_image
            init_scale = args.init_scale
            skip_steps = args.skip_steps

        if args.animation_mode == "2D":
            if args.key_frames:
                angle = args.angle_series[frame_num]
                zoom = args.zoom_series[frame_num]
                translation_x = args.translation_x_series[frame_num]
                translation_y = args.translation_y_series[frame_num]
                print(
                    f'angle: {angle}',
                    f'zoom: {zoom}',
                    f'translation_x: {translation_x}',
                    f'translation_y: {translation_y}',
                )

            if frame_num > 0:
                seed = seed + 1
                if resume_run and frame_num == start_frame:
                    img_0 = cv2.imread(
                        batchFolder +
                        f"/{batch_name}({batchNum})_{start_frame-1:04}.png")
                else:
                    img_0 = cv2.imread('prevFrame.png')
                center = (1 * img_0.shape[1] // 2, 1 * img_0.shape[0] // 2)
                trans_mat = np.float32([[1, 0, translation_x],
                                        [0, 1, translation_y]])
                rot_mat = cv2.getRotationMatrix2D(center, angle, zoom)
                trans_mat = np.vstack([trans_mat, [0, 0, 1]])
                rot_mat = np.vstack([rot_mat, [0, 0, 1]])
                transformation_matrix = np.matmul(rot_mat, trans_mat)
                img_0 = cv2.warpPerspective(img_0,
                                            transformation_matrix,
                                            (img_0.shape[1], img_0.shape[0]),
                                            borderMode=cv2.BORDER_WRAP)
                cv2.imwrite('prevFrameScaled.png', img_0)
                init_image = 'prevFrameScaled.png'
                init_scale = args.frames_scale
                skip_steps = args.calc_frames_skip_steps

        if args.animation_mode == "Video Input":
            seed = seed + 1
            init_image = f'{videoFramesFolder}/{frame_num+1:04}.jpg'
            init_scale = args.frames_scale
            skip_steps = args.calc_frames_skip_steps

        loss_values = []

        if seed is not None:
            np.random.seed(seed + batch_num)
            random.seed(seed + batch_num)
            torch.manual_seed(seed + batch_num)
            #torch.use_deterministic_algorithms(True, warn_only=True)
            # torch.cuda.manual_seed_all(seed)
            #torch.backends.cudnn.deterministic = True

        # Use next prompt in series when doing a batch run
        if animation_mode == "None":
            frame_num = batch_num
        
        if frame_num == 0 or batch_num == 0:
            save_settings()

        if args.prompts_series is not None and frame_num >= len(
                args.prompts_series):
            frame_prompt = args.prompts_series[-1]
        elif args.prompts_series is not None:
            frame_prompt = args.prompts_series[frame_num]
        else:
            frame_prompt = []

        #TODO: Image prompts are being fetched on every cut for every model, which is quite slow.
        # We should get the image once and keep it in ram, reference it that way.
        if args.image_prompts_series is not None and frame_num >= len(
                args.image_prompts_series):
            image_prompt = args.image_prompts_series[-1]
        elif args.image_prompts_series is not None:
            image_prompt = args.image_prompts_series[frame_num]
        else:
            image_prompt = []

        if (type(frame_prompt) is list):
            frame_prompt = {0: frame_prompt}

        if (type(image_prompt) is list):
            image_prompt = {0: image_prompt}

        prev_sample_prompt = []
        prev_sample_image_prompt = []

        def do_weights(s, clip_managers):
            nonlocal prev_sample_prompt
            nonlocal prev_sample_image_prompt
            sample_prompt = []
            sample_image_prompt = []

            print_sample_prompt = False
            if (s not in frame_prompt.keys()):
                sample_prompt = prev_sample_prompt.copy()
            else:
                print_sample_prompt = True
                sample_prompt = frame_prompt[s].copy()
                prev_sample_prompt = sample_prompt.copy()

            if print_sample_prompt:
                print(f'\nPrompt for step {s}: {sample_prompt}')

            print_sample_image_prompt = False
            if (s not in image_prompt.keys()):
                sample_image_prompt = prev_sample_image_prompt.copy()
            else:
                print_sample_image_prompt = True
                sample_image_prompt = image_prompt[s].copy()
                prev_sample_image_prompt = sample_image_prompt.copy()

            if print_sample_image_prompt:
                print(f'\nImage prompt for step {s}: {sample_image_prompt}')

            for clip_manager in clip_managers:
                # We should probably let the clip_manager manage its own state
                # but do this for now.
                if sample_prompt:
                    prompt_embeds, prompt_weights = clip_manager.embed_text_prompts(
                        prompts=sample_prompt,
                        step=s,
                        fuzzy_prompt=args.fuzzy_prompt,
                        fuzzy_prompt_rand_mag=args.rand_mag
                    )
                    clip_manager.prompt_embeds = prompt_embeds
                    clip_manager.prompt_weights = prompt_weights
                if image_prompts:  # why image_prompts instead of sample_image_prompt?
                    img_prompt_embeds, img_prompt_weights = clip_manager.embed_image_prompts(
                        prompts=sample_image_prompt,
                        step=s,
                        cutn=16,
                        cut_model=MakeCutoutsDango,
                        side_x=side_x,
                        side_y=side_y,
                        fuzzy_prompt=args.fuzzy_prompt,
                        fuzzy_prompt_rand_mag=args.rand_mag,
                        cutout_skip_augs=args.skip_augs
                    )
                    if clip_manager.prompt_embeds is not None:
                        clip_manager.prompt_embeds = torch.cat([img_prompt_embeds, clip_manager.prompt_embeds])
                    else:
                        clip_manager.prompt_embeds = img_prompt_embeds
                    if clip_manager.prompt_weights is not None:
                        clip_manager.prompt_weights = torch.cat([img_prompt_weights, clip_manager.prompt_weights])
                    else:
                        clip_manager.prompt_weights = img_prompt_weights
                if not any((sample_prompt, image_prompts)):
                    raise RuntimeError("No prompts provided. You must provide text_prompts and/or image_prompts.")

                if clip_manager.prompt_weights.sum().abs() < 1e-3:
                    raise RuntimeError('The weights must not sum to 0.')
                clip_manager.prompt_weights /= clip_manager.prompt_weights.sum().abs()

        initial_weights = False

        print(f'Skipping {skip_steps} steps')

        if (skip_steps > 0):
            for i in range(skip_steps, 0, -1):
                if (str(i) in frame_prompt.keys()):
                    do_weights(i, clip_managers)
                    initial_weights = True
                    break

        if (not initial_weights):
            do_weights(0, clip_managers)

        init = None
        if init_image is not None:
            init = Image.open(fetch(init_image)).convert('RGB')
            init = init.resize((args.side_x, args.side_y), get_resampling_mode())
            init = TF.to_tensor(init).to(device).unsqueeze(0).mul(2).sub(1)

        if args.perlin_init:
            if args.perlin_mode == 'color':
                init = create_perlin_noise([1.5**-i * 0.5 for i in range(12)],
                                           1, 1, False)
                init2 = create_perlin_noise([1.5**-i * 0.5 for i in range(8)],
                                            4, 4, False)
            elif args.perlin_mode == 'gray':
                init = create_perlin_noise([1.5**-i * 0.5 for i in range(12)],
                                           1, 1, True)
                init2 = create_perlin_noise([1.5**-i * 0.5 for i in range(8)],
                                            4, 4, True)
            else:
                init = create_perlin_noise([1.5**-i * 0.5 for i in range(12)],
                                           1, 1, False)
                init2 = create_perlin_noise([1.5**-i * 0.5 for i in range(8)],
                                            4, 4, True)
            # init = TF.to_tensor(init).add(TF.to_tensor(init2)).div(2).to(device)
            init = TF.to_tensor(init).add(TF.to_tensor(init2)).div(2).to(
                device).unsqueeze(0).mul(2).sub(1)
            del init2

        cur_t = None

        def cond_fn(x, t, y=None):
            with torch.enable_grad():
                x_is_NaN = False
                x = x.detach().requires_grad_()
                n = x.shape[0]
                if use_secondary_model is True:
                    alpha = torch.tensor(diffusion.sqrt_alphas_cumprod[cur_t],
                                         device=device,
                                         dtype=torch.float32)
                    sigma = torch.tensor(
                        diffusion.sqrt_one_minus_alphas_cumprod[cur_t],
                        device=device,
                        dtype=torch.float32)
                    cosine_t = alpha_sigma_to_t(alpha, sigma)
                    out = secondary_model(x, cosine_t[None].repeat([n])).pred
                    fac = diffusion.sqrt_one_minus_alphas_cumprod[cur_t]
                    x_in = out * fac + x * (1 - fac)
                    x_in_grad = torch.zeros_like(x_in)
                else:
                    my_t = torch.ones([n], device=device,
                                      dtype=torch.long) * cur_t
                    out = diffusion.p_mean_variance(model,
                                                    x,
                                                    my_t,
                                                    clip_denoised=False,
                                                    model_kwargs={'y': y})
                    fac = diffusion.sqrt_one_minus_alphas_cumprod[cur_t]
                    x_in = out['pred_xstart'] * fac + x * (1 - fac)
                    x_in_grad = torch.zeros_like(x_in)

                for clip_manager in clip_managers:
                    t_int = int(t.item()) + 1
                    for _ in range(args.cutn_batches[1000 - t_int]):
                        clip_losses = clip_manager.get_cut_batch_losses(
                            x_in,
                            n,
                            args.cut_overview,
                            args.cut_innercut,
                            args.cut_ic_pow,
                            args.cut_icgray_p,
                            t_int,
                            MakeCutoutsDango,
                            cl_args.cut_debug
                        )
                        loss_values.append(clip_losses.sum().item())  # log loss, probably shouldn't do per cutn_batch
                        x_in_grad += torch.autograd.grad(
                            clip_losses.sum() * args.clip_guidance_scale[1000 - t_int],
                            x_in
                        )[0] / args.cutn_batches[1000 - t_int]
                tv_losses = tv_loss(x_in)
                if use_secondary_model is True:
                    range_losses = range_loss(out)
                else:
                    range_losses = range_loss(out['pred_xstart'])
                sat_losses = torch.abs(x_in - x_in.clamp(min=-1, max=1)).mean()
                logger.debug(f"tv_loss: {tv_losses.sum()}")
                logger.debug(f"range_loss: {range_losses.sum()}")
                logger.debug(f"sat_loss: {sat_losses.sum()}")
                loss = tv_losses.sum() * tv_scale + range_losses.sum(
                ) * range_scale + sat_losses.sum() * sat_scale
                if init is not None and args.init_scale:
                    init_losses = lpips_model(x_in, init)
                    loss = loss + init_losses.sum() * args.init_scale
                if args.symmetry_loss_v and actual_run_steps <= args.symm_switch:
                    sloss = symm_loss_v(x_in, lpips_model)
                    loss = loss + sloss.sum() * args.sloss_scale
                if args.symmetry_loss_h and actual_run_steps <= args.symm_switch:
                    sloss = symm_loss_h(x_in, lpips_model)
                    loss = loss + sloss.sum() * args.sloss_scale
                x_in_grad += torch.autograd.grad(loss, x_in)[0]
                if torch.isnan(x_in_grad).any() == False:
                    grad = -torch.autograd.grad(x_in, x, x_in_grad)[0]
                else:
                    # print("NaN'd")
                    x_is_NaN = True
                    grad = torch.zeros_like(x)
            if args.clamp_grad and x_is_NaN == False:
                magnitude = grad.square().mean().sqrt()

                return grad * magnitude.clamp(
                    max=args.clamp_max[1000 - t_int]
                ) / magnitude
            return grad

        if args.sampling_mode == 'ddim':
            sample_fn = diffusion.ddim_sample_loop_progressive
        else:
            sample_fn = diffusion.plms_sample_loop_progressive

        progressBar = tqdm(range(steps))
        starting_init = init
        # the actual image gen
        gc.collect()
        if "cuda" in str(device):
            with torch.cuda.device(device):
                torch.cuda.empty_cache()
        cur_t = diffusion.num_timesteps - skip_steps - 1
        global actual_total_steps
        global actual_run_steps
        actual_run_steps = skip_steps
        total_steps = cur_t
        logger.debug(f'cur_t at start of image is {cur_t} and diffusion.num_timesteps is {diffusion.num_timesteps}')

        if perlin_init:
            init = regen_perlin()
        else:
            init = starting_init  # make sure we return to a baseline for each image in a batch

        def do_sample_fn(_init_image, _skip):
            if args.sampling_mode == 'ddim':
                samples = sample_fn(
                    model,
                    (batch_size, 3, args.side_y, args.side_x),
                    clip_denoised=clip_denoised,
                    model_kwargs={},
                    cond_fn=cond_fn,
                    progress=False,
                    skip_timesteps=_skip,
                    init_image=init,
                    randomize_class=randomize_class,
                    eta=eta,
                )
            else:
                samples = sample_fn(
                    model,
                    (batch_size, 3, args.side_y, args.side_x),
                    clip_denoised=clip_denoised,
                    model_kwargs={},
                    cond_fn=cond_fn,
                    progress=False,
                    skip_timesteps=_skip,
                    init_image=init,
                    randomize_class=randomize_class,
                    order=2,
                )

            return samples

        imgToSharpen = None
        adjustment_prompt = []
        if slice_num >= 0:
            progressBar.set_description(f'Slice {slice_num} of {slices_todo}: ')
        else:
            progressBar.set_description(f'Image {batch_num + 1} of {n_batches}: ')
        while cur_t >= stop_early:
            samples = do_sample_fn(init, steps - cur_t - 1)
            for j, sample in enumerate(samples):
                actual_run_steps += 1
                progressBar.n = actual_run_steps
                progressBar.refresh()
                cur_t -= 1
                if (cur_t < stop_early):
                    cur_t = -1

                intermediateStep = False
                if args.steps_per_checkpoint is not None:
                    if actual_run_steps % steps_per_checkpoint == 0 and actual_run_steps > 0:
                        intermediateStep = True
                elif actual_run_steps in args.intermediate_saves:
                    intermediateStep = True

                if actual_run_steps % args.display_rate == 0 or cur_t == -1 or intermediateStep == True:
                    for k, image in enumerate(sample['pred_xstart']):
                        current_time = datetime.now().strftime(
                            '%y%m%d-%H%M%S_%f')
                        percent = math.ceil(actual_run_steps / actual_total_steps * 100)
                        if args.n_batches > 0:
                            # if intermediates are saved to the subfolder, don't append a step or percentage to the name
                            if cur_t == -1 and args.intermediates_in_subfolder is True:
                                if animation_mode != "None":
                                    save_num = f'{frame_num:04}'
                                else:
                                    if slice_num >= 0:
                                        save_num = 'slice_' + str(slice_num)
                                    else:
                                        save_num = batch_num
                                filename = f'{args.batch_name}_{args.batchNum}_{save_num}.png'
                            else:
                                # If we're working with percentages, append it
                                if args.steps_per_checkpoint is not None:
                                    filename = f'{args.batch_name}({args.batchNum})_{batch_num:04}-{percent:02}%.png'
                                # Or else, if we're working with specific steps, append those
                                else:
                                    filename = f'{args.batch_name}({args.batchNum})_{batch_num:04}-{actual_run_steps:03}.png'
                        image = TF.to_pil_image(
                            image.add(1).div(2).clamp(0, 1))
                        # add some key metadata to the PNG if the commandline allows it
                        metadata = PngInfo()
                        if add_metadata == True:
                            metadata.add_text("prompt",
                                              str(text_prompts))
                            metadata.add_text("seed", str(seed))
                            metadata.add_text("steps", str(steps))
                            metadata.add_text("init_image",
                                              str(init_image_OriginalPath))
                            metadata.add_text("skip_steps",
                                              str(skip_steps))
                            metadata.add_text("clip_guidance_scale",
                                              str(clip_guidance_scale))
                            metadata.add_text("tv_scale",
                                              str(tv_scale))
                            metadata.add_text("range_scale",
                                              str(range_scale))
                            metadata.add_text("sat_scale",
                                              str(sat_scale))
                            metadata.add_text("eta", str(eta))
                            metadata.add_text("clamp_max",
                                              str(clamp_max))
                            metadata.add_text("cut_overview",
                                              str(cut_overview))
                            metadata.add_text("cut_innercut",
                                              str(cut_innercut))
                            metadata.add_text("cut_ic_pow",
                                              str(og_cut_ic_pow))

                        if actual_run_steps % args.display_rate == 0 or actual_run_steps == 1 or cur_t == -1:
                            if cl_args.cuda != '0':
                                image.save(f"progress{cl_args.cuda}.png")  # note the GPU being used if it's not 0, so it won't overwrite other GPU's work
                            else:
                                image.save('progress.png')
                        if args.steps_per_checkpoint is not None:
                            if actual_run_steps % args.steps_per_checkpoint == 0 and actual_run_steps > 0:
                                if args.intermediates_in_subfolder is True:
                                    image.save(
                                        f'{partialFolder}/{filename}')
                                else:
                                    image.save(
                                        f'{batchFolder}/{filename}')
                        else:
                            if actual_run_steps in args.intermediate_saves:
                                if args.intermediates_in_subfolder is True:
                                    image.save(
                                        f'{partialFolder}/{filename}')
                                else:
                                    image.save(
                                        f'{batchFolder}/{filename}')
                                if geninit is True:
                                    image.save('geninit.png')
                                    raise KeyboardInterrupt

                        if cur_t == -1:
                            if args.animation_mode != "None":
                                image.save('prevFrame.png')
                            if args.sharpen_preset != "Off" and animation_mode == "None":
                                imgToSharpen = image
                                if args.keep_unsharp is True:
                                    image.save(
                                        f'{unsharpenFolder}/{filename}'
                                    )
                            else:
                                image.save(f'{batchFolder}/{filename}',
                                           pnginfo=metadata)
                                if cl_args.esrgan:
                                    print('Resizing with ESRGAN')
                                    try:
                                        gc.collect()
                                        if "cuda" in str(device):
                                            with torch.cuda.device(device):
                                                torch.cuda.empty_cache()
                                        subprocess.run([
                                            'realesrgan-ncnn-vulkan', '-i', f'{batchFolder}/{filename}', '-o', f'{batchFolder}/ESRGAN-{filename}'
                                        ], stdout=subprocess.PIPE).stdout.decode('utf-8')
                                    except Exception as e:
                                        print('ESRGAN resize failed. Make sure realesrgan-ncnn-vulkan is in your path (or in this directory)')
                                        print(e)

                            # if (args.animation_mode == "None") and (letsgobig == False) and ((i + 1) < n_batches):
                            #     seed = seed + 1
                            #     progressBar.write(f'Image finished. Using seed {seed} for next image.')
                            #     np.random.seed(seed)
                            #     random.seed(seed)
                            #     torch.manual_seed(seed)
                            progressBar.write(f'Image finished. Using seed {seed + batch_num} for next image.')

                    do_weights(steps - cur_t - 1, clip_managers)

                if (gui):
                    prdgui.update_image(image)

                do_weights(steps - cur_t - 1, clip_managers)

                image = sample['pred_xstart'][0]
                image = TF.to_pil_image(image.add(1).div(2).clamp(0, 1))
                stat = ImageStat.Stat(image)

                brightness = sum(stat.mean) / len(stat.mean)
                contrast = sum(stat.stddev) / len(stat.stddev)

                s = steps - cur_t

                # BRIGHTNESS and CONTRAST automatic correction
                if (s % adjustment_interval == 0) and (s < (steps * .3)) and (fix_brightness_contrast == True):
                    if (high_brightness_adjust
                            and s > high_brightness_start
                            and brightness > high_brightness_threshold):
                        progressBar.write(f"High brightness corrected at step {s}")
                        filter = ImageEnhance.Brightness(image)
                        image = filter.enhance(
                            high_brightness_adjust_amount)
                        init = TF.to_tensor(image).to(device).unsqueeze(
                            0).mul(2).sub(1)
                        break

                    if (low_brightness_adjust and s > low_brightness_start
                            and brightness < low_brightness_threshold):
                        progressBar.write(f"Low brightness corrected at step {s}")
                        filter = ImageEnhance.Brightness(image)
                        image = filter.enhance(
                            low_brightness_adjust_amount)
                        init = TF.to_tensor(image).to(device).unsqueeze(
                            0).mul(2).sub(1)
                        break

                    if (high_contrast_adjust and s > high_contrast_start
                            and contrast > high_contrast_threshold):
                        progressBar.write(f"High contrast corrected at step {s}")
                        filter = ImageEnhance.Contrast(image)
                        image = filter.enhance(high_contrast_adjust_amount)
                        init = TF.to_tensor(image).to(device).unsqueeze(
                            0).mul(2).sub(1)
                        break

                    if (low_contrast_adjust and s > low_contrast_start
                            and contrast < low_contrast_threshold):
                        progressBar.write(f"Low contrast corrected at step {s}")
                        filter = ImageEnhance.Contrast(image)
                        image = filter.enhance(low_contrast_adjust_amount)
                        init = TF.to_tensor(image).to(device).unsqueeze(
                            0).mul(2).sub(1)
                        break

                if (cur_t == -1):
                    break
        progressBar.close()


def save_settings():
    setting_list = {
        'batch_name': batch_name,
        'text_prompts': text_prompts,
        'n_batches': n_batches,
        'steps': steps,
        'display_rate': display_rate,
        'width_height_scale': width_height_scale,
        'width': int(width_height[0] / width_height_scale),
        'height': int(width_height[1] / width_height_scale),
        'set_seed': seed,
        'image_prompts': image_prompts,
        'clip_guidance_scale': clip_guidance_scale,
        'tv_scale': tv_scale,
        'range_scale': range_scale,
        'sat_scale': sat_scale,
        # 'cutn': cutn,
        'cutn_batches': og_cutn_batches,
        'cutn_batches_final': cutn_batches_final,
        'max_frames': max_frames,
        'interp_spline': interp_spline,
        # 'rotation_per_frame': rotation_per_frame,
        'init_image': init_image,
        'init_scale': init_scale,
        'skip_steps': skip_steps,
        # 'zoom_per_frame': zoom_per_frame,
        'frames_scale': frames_scale,
        'frames_skip_steps': frames_skip_steps,
        'perlin_init': perlin_init,
        'perlin_mode': perlin_mode,
        'skip_augs': skip_augs,
        'randomize_class': randomize_class,
        'clip_denoised': clip_denoised,
        'clamp_grad': clamp_grad,
        'clamp_max': clamp_max,
        'fuzzy_prompt': fuzzy_prompt,
        'rand_mag': rand_mag,
        'eta': eta,
        'diffusion_model': diffusion_model.name,
        'use_secondary_model': use_secondary_model,
        'diffusion_steps': diffusion_steps,
        'sampling_mode': sampling_mode,
        'ViTB32': ViTB32,
        'ViTB16': ViTB16,
        'ViTL14': ViTL14,
        'ViTL14_336': ViTL14_336,
        'RN101': RN101,
        'RN50': RN50,
        'RN50x4': RN50x4,
        'RN50x16': RN50x16,
        'RN50x64': RN50x64,
        'cut_overview': str(cut_overview),
        'cut_innercut': str(cut_innercut),
        'cut_ic_pow': og_cut_ic_pow,
        'cut_ic_pow_final': cut_ic_pow_final,
        'cut_icgray_p': str(cut_icgray_p),
        'smooth_schedules': smooth_schedules,
        'animation_mode': animation_mode,
        'key_frames': key_frames,
        'angle': angle,
        'zoom': zoom,
        'translation_x': translation_x,
        'translation_y': translation_y,
        'video_init_path': video_init_path,
        'extract_nth_frame': extract_nth_frame,
        'stop_early': stop_early,
        'fix_brightness_contrast': fix_brightness_contrast,
        'adjustment_interval': adjustment_interval,
        'high_contrast_threshold': high_contrast_threshold,
        'high_contrast_adjust_amount': high_contrast_adjust_amount,
        'high_contrast_start': high_contrast_start,
        'high_contrast_adjust': high_contrast_adjust,
        'low_contrast_threshold': low_contrast_threshold,
        'low_contrast_adjust_amount': low_contrast_adjust_amount,
        'low_contrast_start': low_contrast_start,
        'low_contrast_adjust': low_contrast_adjust,
        'high_brightness_threshold': high_brightness_threshold,
        'high_brightness_adjust_amount': high_brightness_adjust_amount,
        'high_brightness_start': high_brightness_start,
        'high_brightness_adjust': high_brightness_adjust,
        'low_brightness_threshold': low_brightness_threshold,
        'low_brightness_adjust_amount': low_brightness_adjust_amount,
        'low_brightness_start': low_brightness_start,
        'low_brightness_adjust': low_brightness_adjust,
        'sharpen_preset': sharpen_preset,
        'keep_unsharp': keep_unsharp,
        'gobig_orientation': gobig_orientation,
        'gobig_scale': gobig_scale,
        'symmetry_loss_v': symmetry_loss_v,
        'symmetry_loss_h': symmetry_loss_h,
        'sloss_scale': symm_loss_scale,
        'symm_switch': symm_switch,
    }
    with open(f"{batchFolder}/{batch_name}_{batchNum}_settings.json",
              "w+",
              encoding="utf-8") as f:  # save settings
        json.dump(setting_list, f, ensure_ascii=False, indent=4)


# @title 2.3 Define the secondary diffusion model


def append_dims(x, n):
    return x[(Ellipsis, *(None, ) * (n - x.ndim))]


def expand_to_planes(x, shape):
    return append_dims(x, len(shape)).repeat([1, 1, *shape[2:]])


def alpha_sigma_to_t(alpha, sigma):
    return torch.atan2(sigma, alpha) * 2 / math.pi


def t_to_alpha_sigma(t):
    return torch.cos(t * math.pi / 2), torch.sin(t * math.pi / 2)


@dataclass
class DiffusionOutput:
    v: torch.Tensor
    pred: torch.Tensor
    eps: torch.Tensor


class ConvBlock(nn.Sequential):
    def __init__(self, c_in, c_out):
        super().__init__(
            nn.Conv2d(c_in, c_out, 3, padding=1),
            nn.ReLU(inplace=True),
        )


class SkipBlock(nn.Module):
    def __init__(self, main, skip=None):
        super().__init__()
        self.main = nn.Sequential(*main)
        self.skip = skip if skip else nn.Identity()

    def forward(self, input):
        return torch.cat([self.main(input), self.skip(input)], dim=1)


class FourierFeatures(nn.Module):
    def __init__(self, in_features, out_features, std=1.):
        super().__init__()
        assert out_features % 2 == 0
        self.weight = nn.Parameter(
            torch.randn([out_features // 2, in_features]) * std)

    def forward(self, input):
        f = 2 * math.pi * input @ self.weight.T
        return torch.cat([f.cos(), f.sin()], dim=-1)


class SecondaryDiffusionImageNet(nn.Module):
    def __init__(self):
        super().__init__()
        c = 64  # The base channel count

        self.timestep_embed = FourierFeatures(1, 16)

        self.net = nn.Sequential(
            ConvBlock(3 + 16, c),
            ConvBlock(c, c),
            SkipBlock([
                nn.AvgPool2d(2),
                ConvBlock(c, c * 2),
                ConvBlock(c * 2, c * 2),
                SkipBlock([
                    nn.AvgPool2d(2),
                    ConvBlock(c * 2, c * 4),
                    ConvBlock(c * 4, c * 4),
                    SkipBlock([
                        nn.AvgPool2d(2),
                        ConvBlock(c * 4, c * 8),
                        ConvBlock(c * 8, c * 4),
                        nn.Upsample(scale_factor=2,
                                    mode='bilinear',
                                    align_corners=False),
                    ]),
                    ConvBlock(c * 8, c * 4),
                    ConvBlock(c * 4, c * 2),
                    nn.Upsample(scale_factor=2,
                                mode='bilinear',
                                align_corners=False),
                ]),
                ConvBlock(c * 4, c * 2),
                ConvBlock(c * 2, c),
                nn.Upsample(scale_factor=2,
                            mode='bilinear',
                            align_corners=False),
            ]),
            ConvBlock(c * 2, c),
            nn.Conv2d(c, 3, 3, padding=1),
        )

    def forward(self, input, t):
        timestep_embed = expand_to_planes(self.timestep_embed(t[:, None]),
                                          input.shape)
        v = self.net(torch.cat([input, timestep_embed], dim=1))
        alphas, sigmas = map(partial(append_dims, n=v.ndim),
                             t_to_alpha_sigma(t))
        pred = input * alphas - v * sigmas
        eps = input * sigmas + v * alphas
        return DiffusionOutput(v, pred, eps)


class SecondaryDiffusionImageNet2(nn.Module):
    def __init__(self):
        super().__init__()
        c = 64  # The base channel count
        cs = [c, c * 2, c * 2, c * 4, c * 4, c * 8]

        self.timestep_embed = FourierFeatures(1, 16)
        self.down = nn.AvgPool2d(2)
        self.up = nn.Upsample(scale_factor=2,
                              mode='bilinear',
                              align_corners=False)

        self.net = nn.Sequential(
            ConvBlock(3 + 16, cs[0]),
            ConvBlock(cs[0], cs[0]),
            SkipBlock([
                self.down,
                ConvBlock(cs[0], cs[1]),
                ConvBlock(cs[1], cs[1]),
                SkipBlock([
                    self.down,
                    ConvBlock(cs[1], cs[2]),
                    ConvBlock(cs[2], cs[2]),
                    SkipBlock([
                        self.down,
                        ConvBlock(cs[2], cs[3]),
                        ConvBlock(cs[3], cs[3]),
                        SkipBlock([
                            self.down,
                            ConvBlock(cs[3], cs[4]),
                            ConvBlock(cs[4], cs[4]),
                            SkipBlock([
                                self.down,
                                ConvBlock(cs[4], cs[5]),
                                ConvBlock(cs[5], cs[5]),
                                ConvBlock(cs[5], cs[5]),
                                ConvBlock(cs[5], cs[4]),
                                self.up,
                            ]),
                            ConvBlock(cs[4] * 2, cs[4]),
                            ConvBlock(cs[4], cs[3]),
                            self.up,
                        ]),
                        ConvBlock(cs[3] * 2, cs[3]),
                        ConvBlock(cs[3], cs[2]),
                        self.up,
                    ]),
                    ConvBlock(cs[2] * 2, cs[2]),
                    ConvBlock(cs[2], cs[1]),
                    self.up,
                ]),
                ConvBlock(cs[1] * 2, cs[1]),
                ConvBlock(cs[1], cs[0]),
                self.up,
            ]),
            ConvBlock(cs[0] * 2, cs[0]),
            nn.Conv2d(cs[0], 3, 3, padding=1),
        )

    def forward(self, input, t):
        timestep_embed = expand_to_planes(self.timestep_embed(t[:, None]),
                                          input.shape)
        v = self.net(torch.cat([input, timestep_embed], dim=1))
        alphas, sigmas = map(partial(append_dims, n=v.ndim),
                             t_to_alpha_sigma(t))
        pred = input * alphas - v * sigmas
        eps = input * sigmas + v * alphas
        return DiffusionOutput(v, pred, eps)


timestep_respacing = '50'  # param ['25','50','100','150','250','500','1000','ddim25','ddim50', 'ddim75', 'ddim100','ddim150','ddim250','ddim500','ddim1000']
use_checkpoint = True  # @param {type: 'boolean'}
other_sampling_mode = 'bicubic'
# @markdown If you're having issues with model downloads, check this to compare SHA's:
check_model_SHA = False  # @param{type:"boolean"}

# TODO: Chance this to use any available model in the JSON file
if diffusion_model == 'random':
    the_models = ['256x256_diffusion_uncond',
                  '512x512_diffusion_uncond_finetune_008100',
                  '256x256_openai_comics_faces_by_alex_spirin_084000',
                  'pixel_art_diffusion_hard_256',
                  'pixel_art_diffusion_soft_256']
    diffusion_model = random.choice(the_models)
    print(f'Random model selected is {diffusion_model}')


@dataclass
class Diff_Model:
    def __init__(self):
        pass
    name: str
    SHA: str
    plink: str
    path: str
    attention_resolutions: str
    class_cond: bool
    rescale_timesteps: bool
    image_size: int
    learn_sigma: bool
    noise_schedule: str
    num_channels: int
    num_head_channels: int
    num_res_blocks: int
    resblock_updown: bool
    use_scale_shift_norm: bool
    slink: str = "none"


try:
    with open('diffusion_models.json', 'r', encoding="utf-8") as json_file:
        print(f'Loading diffusion model details from diffusion_models.json')
        user_supplied_name = diffusion_model
        diffusion_models_file = json.load(json_file)
        if user_supplied_name in diffusion_models_file:
            diffusion_model = Diff_Model()
            diffusion_model.name = user_supplied_name
            diffusion_model.SHA = diffusion_models_file[user_supplied_name]['SHA']
            diffusion_model.plink = diffusion_models_file[user_supplied_name]['primary_link']
            if is_json_key_present(settings_file, user_supplied_name, 'secondary_link'):
                diffusion_model.slink = diffusion_models_file[user_supplied_name]['secondary_link']
            diffusion_model.path = diffusion_models_file[user_supplied_name]['file_name']
            diffusion_model.attention_resolutions = diffusion_models_file[user_supplied_name]['attention_resolutions']
            diffusion_model.class_cond = diffusion_models_file[user_supplied_name]['class_cond']
            diffusion_model.rescale_timesteps = diffusion_models_file[user_supplied_name]['rescale_timesteps']
            diffusion_model.image_size = diffusion_models_file[user_supplied_name]['image_size']
            diffusion_model.learn_sigma = diffusion_models_file[user_supplied_name]['learn_sigma']
            diffusion_model.noise_schedule = diffusion_models_file[user_supplied_name]['noise_schedule']
            diffusion_model.num_channels = diffusion_models_file[user_supplied_name]['num_channels']
            diffusion_model.num_head_channels = diffusion_models_file[user_supplied_name]['num_head_channels']
            diffusion_model.num_res_blocks = diffusion_models_file[user_supplied_name]['num_res_blocks']
            diffusion_model.resblock_updown = diffusion_models_file[user_supplied_name]['resblock_updown']
            diffusion_model.use_scale_shift_norm = diffusion_models_file[user_supplied_name]['use_scale_shift_norm']
except Exception as e:
    print('Unable to read diffusion_models.json - check formatting')
    print(e)
    quit()


def download_models(diffusion_model, use_secondary_model):
    model_downloaded = False
    model_secondary_downloaded = False
    model_file = f'{model_path}/{diffusion_model.path}'
    model_secondary_SHA = '983e3de6f95c88c81b2ca7ebb2c217933be1973b1ff058776b970f901584613a'
    model_secondary_link = 'https://the-eye.eu/public/AI/models/v-diffusion/secondary_model_imagenet_2.pth'
    model_secondary_link_fb = 'https://www.dropbox.com/s/luv4fezod3r8d2n/secondary_model_imagenet_2.pth'
    model_secondary_path = f'{model_path}/secondary_model_imagenet_2.pth'

    if os.path.exists(model_file):
        model_downloaded = True
        if check_model_SHA:
            print(f'Checking SHA for {diffusion_model.name}')
            with open(model_file, "rb") as f:
                bytes = f.read()
                hash = hashlib.sha256(bytes).hexdigest()
            if hash != diffusion_model.SHA:
                print('SHA does not match. Redownloading...')
                model_downloaded = False

    if model_downloaded == False:
        print(f'{diffusion_model.name} Model downloading. This may take a while...')
        urllib.request.urlretrieve(diffusion_model.plink, model_file)
        if os.path.exists(model_file):
            model_downloaded = True
        else:
            print('First URL failed, using backup if available')
            if diffusion_model.slink != "none":
                urllib.request.urlretrieve(diffusion_model.slink, model_file)
            if os.path.exists(model_file):
                model_downloaded = True

    if model_downloaded == False:
        print('Unable to download the diffusion model.')
        print('Please check your diffusion_models.json file for proper formatting,')
        print('Or check the Prog Rock Diffusion github for updated links.')
        quit()

    if os.path.exists(model_secondary_path):
        model_secondary_downloaded = True
        if check_model_SHA:
            print(f'Checking SHA for Secondary Model')
            with open(model_secondary_path, "rb") as f:
                bytes = f.read()
                hash = hashlib.sha256(bytes).hexdigest()
            if hash != model_secondary_SHA:
                print('SHA does not match. Redownloading...')
                model_secondary_downloaded = False

    if model_secondary_downloaded == False:
        print(f'Secondary Model downloading. This may take a while...')
        urllib.request.urlretrieve(model_secondary_link, model_secondary_path)
        if os.path.exists(model_secondary_path):
            model_secondary_downloaded = True
        else:
            print('First URL failed, using backup if available')
            urllib.request.urlretrieve(model_secondary_link_fb, model_secondary_path)
            if os.path.exists(model_secondary_path):
                model_secondary_downloaded = True

    if model_secondary_downloaded == False:
        print('Unable to download the secondary diffusion model.')
        print('Please check the Prog Rock Diffusion github for a possible updated version with new links.')
        quit()


download_models(diffusion_model, use_secondary_model)

model_config = model_and_diffusion_defaults()
model_config.update({
    'attention_resolutions': diffusion_model.attention_resolutions,
    'class_cond': diffusion_model.class_cond,
    'diffusion_steps': diffusion_steps,
    'rescale_timesteps': diffusion_model.rescale_timesteps,
    'timestep_respacing': timestep_respacing,
    'image_size': diffusion_model.image_size,
    'learn_sigma': diffusion_model.learn_sigma,
    'noise_schedule': diffusion_model.noise_schedule,
    'num_channels': diffusion_model.num_channels,
    'num_head_channels': diffusion_model.num_head_channels,
    'num_res_blocks': diffusion_model.num_res_blocks,
    'resblock_updown': diffusion_model.resblock_updown,
    'use_checkpoint': use_checkpoint,
    'use_fp16': fp16_mode,
    'use_scale_shift_norm': diffusion_model.use_scale_shift_norm,
})

model_default = model_config['image_size']


def load_secondary_model():
    with track_model_vram(device, "secondary model"):
        secondary_model = SecondaryDiffusionImageNet2()
        secondary_model.load_state_dict(
            torch.load(f'{model_path}/secondary_model_imagenet_2.pth',
                       map_location='cpu'))
        secondary_model.eval().requires_grad_(False).to(device)
    return secondary_model


def load_clip_model(model_name: Text):
    print(f'-- {model_name}')
    with track_model_vram(device, model_name):
        loaded_model = clip.load(model_name,
                                 jit=False,
                                 device=device)[0].eval().requires_grad_(False)
    return loaded_model


def load_lpips_model(net: str = 'vgg'):
    with track_model_vram(device, "LPIPS model"):
        lpips_model = lpips.LPIPS(net=net).to(device)
    return lpips_model


# Map model parameter names to the load names
model_load_name_map = {
    'ViTB32': 'ViT-B/32',
    'ViTB16': 'ViT-B/16',
    'ViTL14': 'ViT-L/14',
    'ViTL14_336': 'ViT-L/14@336px',
    'RN50': 'RN50',
    'RN50x4': 'RN50x4',
    'RN50x16': 'RN50x16',
    'RN50x64': 'RN50x64',
    'RN101': 'RN101'
}


clip_managers = [
    ClipManager(
        name=model_name,
        cut_count_multiplier=eval(model_name),
        device=device
    )
    for model_name in CLIP_NAME_MAP.keys() if eval(model_name)
]

clip_modelname = [model_name for model_name in model_load_name_map.keys() if eval(model_name) > 0.0]
clip_model_weights = [eval(model_name) for model_name in model_load_name_map.keys() if eval(model_name) > 0.0]

# Get corrected sizes
side_x = (width_height[0] // 64) * 64
side_y = (width_height[1] // 64) * 64
if side_x != width_height[0] or side_y != width_height[1]:
    print(
        f'Changing output size to {side_x}x{side_y}. Dimensions must by multiples of 64.'
    )

estimate_vram_requirements(
    side_x=side_x,
    side_y=side_y,
    cut_innercut=cut_innercut,
    cut_overview=cut_overview,
    clip_model_names=clip_modelname,
    diffusion_model_name=diffusion_model.name,
    use_secondary=use_secondary_model,
    device=device
)

lpips_model = load_lpips_model()

if use_secondary_model:
    secondary_model = load_secondary_model()

# clip_models contains the model itself, the name of the model, and the supplied weight value
print('\nLoading CLIP Models:')
clip_models = [
    (load_clip_model(model_load_name_map[model_name]), model_name, eval(model_name))
    for model_name in clip_modelname
]
print('')

# Load the CLIP models
for clip_manager in clip_managers:
    clip_manager.load()

# Update Model Settings
timestep_respacing = f'ddim{steps}'
diffusion_steps = (1000 // steps) * steps if steps < 1000 else steps
model_config.update({
    'timestep_respacing': timestep_respacing,
    'diffusion_steps': diffusion_steps,
})

# Make folder for batch
batchFolder = f'{outDirPath}/{batch_name}'
createPath(batchFolder)
"""###Animation Settings"""

# @markdown ####**Animation Mode:**
animation_mode = "None"  # @param['None', '2D', 'Video Input']
# @markdown *For animation, you probably want to turn `cutn_batches` to 1 to make it quicker.*

# @markdown ---

# @markdown ####**Video Input Settings:**
# video_init_path = "/content/training.mp4" #@param {type: 'string'}
# extract_nth_frame = 2 #@param {type:"number"}

if animation_mode == "Video Input":
    videoFramesFolder = f'/content/videoFrames'
    createPath(videoFramesFolder)
    print(f"Exporting Video Frames (1 every {extract_nth_frame})...")
    try:
        #!rm {videoFramesFolder}/*.jpg
        tempfileList = glob.glob(videoFramesFolder + '/*.jpg')
        for tempfilePath in tempfileList:
            os.remove(tempfilePath)
    except:
        print('')
    vf = f'"select=not(mod(n\,{extract_nth_frame}))"'
    subprocess.run([
        'ffmpeg', '-i', f'{video_init_path}', '-vf', f'{vf}', '-vsync', 'vfr',
        '-q:v', '2', '-loglevel', 'error', '-stats',
        f'{videoFramesFolder}/%04d.jpg'
    ],
        stdout=subprocess.PIPE).stdout.decode('utf-8')


if animation_mode == "Video Input":
    max_frames = len(glob(f'{videoFramesFolder}/*.jpg'))


def parse_key_frames(string, prompt_parser=None):
    """Given a string representing frame numbers paired with parameter values at that frame,
    return a dictionary with the frame numbers as keys and the parameter values as the values.

    Parameters
    ----------
    string: string
        Frame numbers paired with parameter values at that frame number, in the format
        'framenumber1: (parametervalues1), framenumber2: (parametervalues2), ...'
    prompt_parser: function or None, optional
        If provided, prompt_parser will be applied to each string of parameter values.

    Returns
    -------
    dict
        Frame numbers as keys, parameter values at that frame number as values

    Raises
    ------
    RuntimeError
        If the input string does not match the expected format.

    Examples
    --------
    >>> parse_key_frames("10:(Apple: 1| Orange: 0), 20: (Apple: 0| Orange: 1| Peach: 1)")
    {10: 'Apple: 1| Orange: 0', 20: 'Apple: 0| Orange: 1| Peach: 1'}

    >>> parse_key_frames("10:(Apple: 1| Orange: 0), 20: (Apple: 0| Orange: 1| Peach: 1)", prompt_parser=lambda x: x.lower()))
    {10: 'apple: 1| orange: 0', 20: 'apple: 0| orange: 1| peach: 1'}
    """
    pattern = r'((?P<frame>[0-9]+):[\s]*[\(](?P<param>[\S\s]*?)[\)])'
    frames = dict()
    for match_object in re.finditer(pattern, string):
        frame = int(match_object.groupdict()['frame'])
        param = match_object.groupdict()['param']
        if prompt_parser:
            frames[frame] = prompt_parser(param)
        else:
            frames[frame] = param

    if frames == {} and len(string) != 0:
        raise RuntimeError('Key Frame string not correctly formatted')
    return frames


def get_inbetweens(key_frames, integer=False):
    """Given a dict with frame numbers as keys and a parameter value as values,
    return a pandas Series containing the value of the parameter at every frame from 0 to max_frames.
    Any values not provided in the input dict are calculated by linear interpolation between
    the values of the previous and next provided frames. If there is no previous provided frame, then
    the value is equal to the value of the next provided frame, or if there is no next provided frame,
    then the value is equal to the value of the previous provided frame. If no frames are provided,
    all frame values are NaN.

    Parameters
    ----------
    key_frames: dict
        A dict with integer frame numbers as keys and numerical values of a particular parameter as values.
    integer: Bool, optional
        If True, the values of the output series are converted to integers.
        Otherwise, the values are floats.

    Returns
    -------
    pd.Series
        A Series with length max_frames representing the parameter values for each frame.

    Examples
    --------
    >>> max_frames = 5
    >>> get_inbetweens({1: 5, 3: 6})
    0    5.0
    1    5.0
    2    5.5
    3    6.0
    4    6.0
    dtype: float64

    >>> get_inbetweens({1: 5, 3: 6}, integer=True)
    0    5
    1    5
    2    5
    3    6
    4    6
    dtype: int64
    """
    key_frame_series = pd.Series([np.nan for a in range(max_frames)])

    for i, value in key_frames.items():
        key_frame_series[i] = value
    key_frame_series = key_frame_series.astype(float)

    interp_method = interp_spline

    if interp_method == 'Cubic' and len(key_frames.items()) <= 3:
        interp_method = 'Quadratic'

    if interp_method == 'Quadratic' and len(key_frames.items()) <= 2:
        interp_method = 'Linear'

    key_frame_series[0] = key_frame_series[
        key_frame_series.first_valid_index()]
    key_frame_series[max_frames -
                     1] = key_frame_series[key_frame_series.last_valid_index()]
    # key_frame_series = key_frame_series.interpolate(method=intrp_method,order=1, limit_direction='both')
    key_frame_series = key_frame_series.interpolate(
        method=interp_method.lower(), limit_direction='both')
    if integer:
        return key_frame_series.astype(int)
    return key_frame_series


def split_prompts(prompts):
    # Take the discrete prompts provided and build a frame-by-frame list of prompts that will be used
    # Fill any gaps between frame numbers with the previous prompt.
    # (Why do we use a dict with serial integer indices instead of a list??)
    prompt_series = {}
    i = 0
    last_k = -1
    last_prompt = []
    for k, v in prompts.items():
        if int(k) > last_k:
            while last_k < int(k):
                last_k += 1
                prompt_series.update({last_k: last_prompt})
        prompt_series.update({int(k): v})
        last_k = int(k)
        if type(v) != type(last_prompt):
            del last_prompt
        last_prompt = v
    # now fill the list until we get to max_frames, for future animation support
    if last_k < max_frames:
        while last_k < max_frames:
            last_k += 1
            prompt_series.update({last_k: last_prompt})
    return prompt_series


if key_frames:
    try:
        angle_series = get_inbetweens(parse_key_frames(angle))
    except RuntimeError as e:
        print("WARNING: You have selected to use key frames, but you have not "
              "formatted `angle` correctly for key frames.\n"
              "Attempting to interpret `angle` as "
              f'"0: ({angle})"\n'
              "Please read the instructions to find out how to use key frames "
              "correctly.\n")
        angle = f"0: ({angle})"
        angle_series = get_inbetweens(parse_key_frames(angle))

    try:
        zoom_series = get_inbetweens(parse_key_frames(zoom))
    except RuntimeError as e:
        print("WARNING: You have selected to use key frames, but you have not "
              "formatted `zoom` correctly for key frames.\n"
              "Attempting to interpret `zoom` as "
              f'"0: ({zoom})"\n'
              "Please read the instructions to find out how to use key frames "
              "correctly.\n")
        zoom = f"0: ({zoom})"
        zoom_series = get_inbetweens(parse_key_frames(zoom))

    try:
        translation_x_series = get_inbetweens(parse_key_frames(translation_x))
    except RuntimeError as e:
        print("WARNING: You have selected to use key frames, but you have not "
              "formatted `translation_x` correctly for key frames.\n"
              "Attempting to interpret `translation_x` as "
              f'"0: ({translation_x})"\n'
              "Please read the instructions to find out how to use key frames "
              "correctly.\n")
        translation_x = f"0: ({translation_x})"
        translation_x_series = get_inbetweens(parse_key_frames(translation_x))

    try:
        translation_y_series = get_inbetweens(parse_key_frames(translation_y))
    except RuntimeError as e:
        print("WARNING: You have selected to use key frames, but you have not "
              "formatted `translation_y` correctly for key frames.\n"
              "Attempting to interpret `translation_y` as "
              f'"0: ({translation_y})"\n'
              "Please read the instructions to find out how to use key frames "
              "correctly.\n")
        translation_y = f"0: ({translation_y})"
        translation_y_series = get_inbetweens(parse_key_frames(translation_y))

else:
    angle = float(angle)
    zoom = float(zoom)
    translation_x = float(translation_x)
    translation_y = float(translation_y)
"""### Extra Settings
 Partial Saves, Diffusion Sharpening, Advanced Settings, Cutn Scheduling
"""

intermediates_in_subfolder = True  # @param{type: 'boolean'}

# Save a checkpoint at 20% for use as a later init image
if geninit:
    intermediate_saves = [int(steps * geninitamount)]
    print(f'debug: steps is {steps} and geninitamount is {geninitamount}')
    print(f'debug: intermediate_saves is {intermediate_saves}')

# Save partial run at specific steps, or at percentage of steps
if type(intermediate_saves) is list:
    new_intermediate_saves = []
    for isave in intermediate_saves:
        if type(isave) is float:
            isave = int(steps * isave)
            new_intermediate_saves.append(isave)
        elif type(isave) is int:
            new_intermediate_saves.append(isave)
    if len(new_intermediate_saves) > 0:
        intermediate_saves = new_intermediate_saves
    print(f'Note: will save at {intermediate_saves} steps')

# Save partial run at certain divisions of total steps
if type(intermediate_saves) is not list:
    if intermediate_saves:
        steps_per_checkpoint = math.floor(
            (steps - skip_steps - 1) // (intermediate_saves + 1))
        steps_per_checkpoint = steps_per_checkpoint if steps_per_checkpoint > 0 else 1
        print(f'Will save every {steps_per_checkpoint} steps')
    else:
        steps_per_checkpoint = steps + 10
else:
    steps_per_checkpoint = None

if intermediate_saves and intermediates_in_subfolder is True:
    partialFolder = f'{batchFolder}/partials'
    createPath(partialFolder)

batch_size = 1


def move_files(start_num, end_num, old_folder, new_folder):
    for i in range(start_num, end_num):
        old_file = old_folder + f'/{batch_name}({batchNum})_{i:04}.png'
        new_file = new_folder + f'/{batch_name}({batchNum})_{i:04}.png'
        os.rename(old_file, new_file)


resume_run = False  # @param{type: 'boolean'}
run_to_resume = 'latest'  # @param{type: 'string'}
resume_from_frame = 'latest'  # @param{type: 'string'}
retain_overwritten_frames = False  # @param{type: 'boolean'}
if retain_overwritten_frames is True:
    retainFolder = f'{batchFolder}/retained'
    createPath(retainFolder)

skip_step_ratio = int(frames_skip_steps.rstrip("%")) / 100
calc_frames_skip_steps = math.floor(steps * skip_step_ratio)

if steps <= calc_frames_skip_steps:
    sys.exit("ERROR: You can't skip more steps than your total steps")

if resume_run:
    if run_to_resume == 'latest':
        try:
            batchNum
        except:
            batchNum = len(
                glob(f"{batchFolder}/{batch_name}(*)_settings.json")) - 1
    else:
        batchNum = int(run_to_resume)
    if resume_from_frame == 'latest':
        start_frame = len(
            glob(batchFolder + f"/{batch_name}({batchNum})_*.png"))
    else:
        start_frame = int(resume_from_frame) + 1
        if retain_overwritten_frames is True:
            existing_frames = len(
                glob(batchFolder + f"/{batch_name}({batchNum})_*.png"))
            frames_to_save = existing_frames - start_frame
            print(f'Moving {frames_to_save} frames to the Retained folder')
            move_files(start_frame, existing_frames, batchFolder, retainFolder)
else:
    if "_" in batch_name:
        print(f'Replacing _ with - in batch_name to keep file numbering logic from exploding.')
        batch_name = batch_name.replace('_', '-')
    start_frame = 0
    #batchNum = len(glob(batchFolder + "/*.json"))
    # changing old naming method -- intstead of counting files, take the highest numbered file + 1
    files = os.listdir(batchFolder)
    count = 0
    filenums = []
    for file in files:
        if batch_name in file and ".json" in file:
            start = file.index('_')
            end = file.index('_', start+1)
            filenum = int(file[(start + 1):end])
            filenums.append(filenum)
    if not filenums:
        batchNum = 0
    else:
        batchNum = max(filenums) + 1

print(f'\nStarting Run: {batch_name}({batchNum}) at frame {start_frame}')

if set_seed == 'random_seed':
    random.seed()
    seed = random.randint(0, 2**32)
    # print(f'Using seed: {seed}')
else:
    seed = int(set_seed)

# convert old number-style settings to new scheduled settings
og_cut_ic_pow = cut_ic_pow
if type(cut_ic_pow) != str:
    if type(cut_ic_pow_final) != type(None):
        cut_ic_pow = num_to_schedule(cut_ic_pow, cut_ic_pow_final)
    else:
        cut_ic_pow = num_to_schedule(cut_ic_pow)

if type(clip_guidance_scale) != str:
    clip_guidance_scale = num_to_schedule(clip_guidance_scale)

print(f'Using seed {seed}')


# Leave this section alone, it takes all our settings and puts them in one variable dictionary
args = {
    'batchNum': batchNum,
    'prompts_series': split_prompts(text_prompts) if text_prompts else None,
    'image_prompts_series':
    split_prompts(image_prompts) if image_prompts else None,
    'seed': seed,
    'display_rate': display_rate,
    'n_batches': n_batches if animation_mode == 'None' else 1,
    'batch_size': batch_size,
    'batch_name': batch_name,
    'steps': steps,
    'sampling_mode': sampling_mode,
    'width_height': width_height,
    'clip_guidance_scale': eval(clip_guidance_scale),
    'tv_scale': tv_scale,
    'range_scale': range_scale,
    'sat_scale': sat_scale,
    'cutn_batches': eval(cutn_batches),
    'init_image': init_image,
    'init_scale': init_scale,
    'skip_steps': skip_steps,
    'sharpen_preset': sharpen_preset,
    'keep_unsharp': keep_unsharp,
    'side_x': side_x,
    'side_y': side_y,
    'timestep_respacing': timestep_respacing,
    'diffusion_steps': diffusion_steps,
    'animation_mode': animation_mode,
    'video_init_path': video_init_path,
    'extract_nth_frame': extract_nth_frame,
    'key_frames': key_frames,
    'max_frames': max_frames if animation_mode != "None" else 1,
    'interp_spline': interp_spline,
    'start_frame': start_frame,
    'angle': angle,
    'zoom': zoom,
    'translation_x': translation_x,
    'translation_y': translation_y,
    'angle_series': angle_series,
    'zoom_series': zoom_series,
    'translation_x_series': translation_x_series,
    'translation_y_series': translation_y_series,
    'frames_scale': frames_scale,
    'calc_frames_skip_steps': calc_frames_skip_steps,
    'skip_step_ratio': skip_step_ratio,
    'calc_frames_skip_steps': calc_frames_skip_steps,
    'text_prompts': text_prompts,
    'image_prompts': image_prompts,
    'cut_overview': eval(cut_overview),
    'cut_innercut': eval(cut_innercut),
    'cut_ic_pow': eval(cut_ic_pow),
    'cut_ic_pow_final': cut_ic_pow_final,
    'cut_icgray_p': eval(cut_icgray_p),
    'intermediate_saves': intermediate_saves,
    'intermediates_in_subfolder': intermediates_in_subfolder,
    'steps_per_checkpoint': steps_per_checkpoint,
    'perlin_init': perlin_init,
    'perlin_mode': perlin_mode,
    'set_seed': set_seed,
    'eta': eta,
    'clamp_grad': clamp_grad,
    'clamp_max': eval(clamp_max),
    'skip_augs': skip_augs,
    'randomize_class': randomize_class,
    'clip_denoised': clip_denoised,
    'fuzzy_prompt': fuzzy_prompt,
    'rand_mag': rand_mag,
    'stop_early': stop_early,
    'symmetry_loss_v': symmetry_loss_v,
    'symmetry_loss_h': symmetry_loss_h,
    'sloss_scale': symm_loss_scale,
    'symm_switch': symm_switch,
    'smooth_schedules': smooth_schedules,
}

args = SimpleNamespace(**args)

# Smooth out them tasty schedules if the user wills it so...
if smooth_schedules == True:
    args.cutn_batches = smooth_jazz(args.cutn_batches)
    args.cut_overview = smooth_jazz(args.cut_overview)
    args.cut_innercut = smooth_jazz(args.cut_innercut)
    args.cut_ic_pow = smooth_jazz(args.cut_ic_pow)
    args.clip_guidance_scale = smooth_jazz(args.clip_guidance_scale)
    args.clamp_max = smooth_jazz(args.clamp_max)

if cl_args.gobiginit == None:
    model, diffusion = create_model_and_diffusion(**model_config)
    model.load_state_dict(
        torch.load(f'{model_path}/{diffusion_model.path}', map_location='cpu'))
    model.requires_grad_(False).eval()
    for name, param in model.named_parameters():
        if 'qkv' in name or 'norm' in name or 'proj' in name:
            param.requires_grad_()
    if model_config['use_fp16']:
        model.convert_to_fp16()
    model.to(device)
    gc.collect()
    if "cuda" in str(device):
        with torch.cuda.device(device):
            torch.cuda.empty_cache()

# FUNCTIONS FOR GO BIG MODE
# gobig_scale = 2 # how many multiples of the original resolution. Eventually make this configurable
slices_todo = 0  # we want 5 total slices for a 2x increase, 4 to match the total pixel increase + 1 to cover overlap
#overlap = ((side_x * gobig_scale) / slices_todo) / slices_todo
# Input is an image, return image with mask added as an alpha channel


def addalpha(im, mask):
    imr, img, imb, ima = im.split()
    mmr, mmg, mmb, mma = mask.split()
    im = Image.merge('RGBA', [imr, img, imb, mma])  # we want the RGB from the original, but the transparency from the mask
    return(im)

# take a source image and layer in the slices on top


def mergeimgs(source, slices):
    global slices_todo
    source.convert("RGBA")
    width, height = source.size
    if gobig_horizontal == True:
        slice_height = int(height / slices_todo)
        slice_height = 64 * math.floor(slice_height / 64)  # round slice height down to the nearest 64
        paste_y = 0
        for slice in slices:
            source.alpha_composite(slice, (0, paste_y))
            paste_y += slice_height
    if gobig_vertical == True:
        slice_width, slice_height = slices[0].size
        slice_width -= 64  # remove overlap
        print(f'slice_width for merge is {slice_width}')
        #slice_width = int(width / slices_todo)
        # slice_width = 64 * math.floor(slice_width / 64) #round slice width down to the nearest 64
        #remainder = width - (slice_width * slices_todo)
        # while remainder > 0:
        #    slices_todo += 1
        #    remainder = remainder - slice_width
        paste_x = 0
        for slice in slices:
            source.alpha_composite(slice, (paste_x, 0))
            paste_x += slice_width
    return source

# Slices an image into the configured number of chunks. Overlap is currently 64px but should become dynamic


def slice(source):
    global slices_todo
    width, height = source.size
    overlap = 64  # int(height / slices_todo / 4)
    if gobig_horizontal == True:
        slice_height = int(height / slices_todo)
        slice_height = 64 * math.floor(slice_height / 64)  # round slice height down to the nearest 64
        slice_height += overlap
        i = 0
        slices = []
        x = 0
        y = 0
        bottomy = slice_height
        while i < slices_todo:
            slices.append(source.crop((x, y, width, bottomy)))
            y += slice_height - overlap
            bottomy = y + slice_height
            i += 1
    if gobig_vertical == True:
        slice_width = int(width / slices_todo)
        slice_width = 64 * math.floor(slice_width / 64)  # round slice width down to the nearest 64
        remainder = width - (slice_width * slices_todo)
        while remainder > 0:
            slices_todo += 1
            remainder = remainder - slice_width
        slice_width += overlap
        i = 0
        slices = []
        x = 0
        y = 0
        edgex = slice_width
        while i < slices_todo:
            slices.append(source.crop((x, y, edgex, height)))
            x += slice_width - overlap
            edgex = x + slice_width
            i += 1
    return (slices)


# FINALLY DO THE RUN
try:
    if (gui):
        print("running with gui")
        prdgui.run_gui(do_run, side_x, side_y)
    print(f'\nStarting batch!')
    for batch_image in range(n_batches):
        if cl_args.gobiginit is None:
            do_run(batch_image)
        if letsgobig:
<<<<<<< HEAD
            slices_todo = (gobig_scale * gobig_scale) + 1  # we want 5 total slices for a 2x increase, 4 to match the total pixel increase + 1 to cover overlap
            temp_args = SimpleNamespace(**vars(args))  # make a backup copy of args so we can reset it after gobig
=======
            if cl_args.gobig_slices:
                slices_todo = cl_args.gobig_slices
            else:
                slices_todo = (gobig_scale * gobig_scale) + 1 #we want 5 total slices for a 2x increase, 4 to match the total pixel increase + 1 to cover overlap
            temp_args = SimpleNamespace(**vars(args)) # make a backup copy of args so we can reset it after gobig
>>>>>>> 6a831858
            if cl_args.cuda != '0':
                progress_image = (f'progress{cl_args.cuda}.png')
                og_progress_image = (f'og_progress{cl_args.cuda}.png')
            else:
                progress_image = 'progress.png'
                og_progress_image = 'og_progress.png'
            # preserve initial progress image so next image in batch works
            if os.path.exists(progress_image):
                shutil.copy(progress_image, og_progress_image)
            # grab the init image and make it our progress image
            if cl_args.gobiginit is not None:
                shutil.copy(init_image, progress_image)
            # Resize initial progress.png to new size
            if cl_args.cuda != '0':  # handle if a different GPU is in use

                slice_image = (f'slice{cl_args.cuda}.png')
                final_output_image = (f'{batchFolder}/{batch_name}_go_big_{cl_args.cuda}_{batchNum}_{batch_image}.png')
            else:

                slice_image = 'slice.png'
                final_output_image = (f'{batchFolder}/{batch_name}_go_big_{batchNum}_{batch_image}.png')
            input_image = Image.open(progress_image).convert('RGBA')
            # input_image.save(original_output_image)
            if cl_args.gobiginit_scaled == False:
                reside_x = side_x * gobig_scale
                reside_y = side_y * gobig_scale
                source_image = input_image.resize((reside_x, reside_y), get_resampling_mode())
            else:
                source_image = Image.open(progress_image).convert('RGBA')

            input_image.close()
            # Slice source_image into overlapping slices
            slices = slice(source_image)
            # Run PRD again for each slice, with init image paramaters, etc.
            i = 1  # just to number the slices as they save
            betterslices = []
            for chunk in slices:
                seed = seed + 1
                args.seed = seed
                # Reset underlying systems for another run

                model, diffusion = create_model_and_diffusion(**model_config)
                model.load_state_dict(
                    torch.load(f'{model_path}/{diffusion_model.path}', map_location='cpu'))
                model.requires_grad_(False).eval().to(device)
                for name, param in model.named_parameters():
                    if 'qkv' in name or 'norm' in name or 'proj' in name:
                        param.requires_grad_()
                if model_config['use_fp16']:
                    model.convert_to_fp16()
                gc.collect()
                if "cuda" in str(device):
                    with torch.cuda.device(device):
                        torch.cuda.empty_cache()

                chunk.save(slice_image)
                args.init_image = slice_image
                init_image = slice_image
                args.symmetry_loss_v = False
                args.symmetry_loss_h = False
                args.perlin_init = False
                perlin_init = False
                args.skip_steps = int(steps * .6)
                args.side_x, args.side_y = chunk.size
                args.fix_brightness_contrast = False
                do_run(batch_image, i)
                print(f'Finished slice, grabbing {progress_image} and adding it to betterslices.')
                resultslice = Image.open(progress_image).convert('RGBA')
                betterslices.append(resultslice.copy())
                resultslice.close()
                i += 1
            # generate an alpha mask
            # starts at full opacity * initial_value
            # decrements opacity by gradient * x / width
            if gobig_vertical:
                alpha_gradient = Image.new('L', (args.side_x, 1), color=0xFF)
                a = 0
                for x in range(args.side_x):
                    a += 4  # add 4 to alpha at each pixel, to give us a 64 pixel overlap gradient
                    if a < 255:
                        alpha_gradient.putpixel((x, 0), a)
                    else:
                        alpha_gradient.putpixel((x, 0), 255)
                alpha = alpha_gradient.resize(betterslices[0].size, Image.Resampling.BICUBIC)
            # For each slice, use addalpha to add an alpha mask
            if gobig_horizontal:
                alpha_gradient = Image.new('L', (1, args.side_y), color=0xFF)
                a = 0
                for x in range(args.side_y):
                    a += 4  # add 4 to alpha at each pixel, to give us a 64 pixel overlap gradient
                    if a < 255:
                        alpha_gradient.putpixel((0, x), a)
                    else:
                        alpha_gradient.putpixel((0, x), 255)
                alpha = alpha_gradient.resize(betterslices[0].size, Image.Resampling.BICUBIC)
            # add the generated alpha channel to a mask image
            mask = Image.new('RGBA', (args.side_x, args.side_y), color=0)
            mask.putalpha(alpha)
            i = 1  # start at 1 in the list instead of 0, because we don't need/want a mask on the first (0) image
            while i < slices_todo:
                betterslices[i] = addalpha(betterslices[i], mask)
                i += 1
            # Once we have all our images, mergeimgs back onto source.png, then save
            final_output = mergeimgs(source_image, betterslices)
            final_output.save(final_output_image)
            print(f'\n\nGO BIG is complete!\n\n ***** NOTE *****\nYour output is saved as {final_output_image}!')
            # set everything back for the next image in the batch
            args = temp_args
            shutil.copy(og_progress_image, progress_image)
        gc.collect()
        if "cuda" in str(device):
            with torch.cuda.device(device):
                torch.cuda.empty_cache()

except KeyboardInterrupt:
    pass
finally:
    print('\n\nAll image(s) finished.')
    log_max_allocated(device)
    gc.collect()
    if "cuda" in str(device):
        with torch.cuda.device(device):
            torch.cuda.empty_cache()

# @title ### **Create video**

skip_video_for_run_all = True  # @param {type: 'boolean'}

if skip_video_for_run_all == False:
    # import subprocess in case this cell is run without the above cells
    import subprocess
    from base64 import b64encode

    latest_run = batchNum

    folder = batch_name  # @param
    run = latest_run  # @param
    final_frame = 'final_frame'

    init_frame = 1  # @param {type:"number"} This is the frame where the video will start
    last_frame = final_frame  # @param {type:"number"} You can change i to the number of the last frame you want to generate. It will raise an error if that number of frames does not exist.
    fps = 12  # @param {type:"number"}
    view_video_in_cell = False  # @param {type: 'boolean'}

    frames = []

    if last_frame == 'final_frame':
        last_frame = len(glob(batchFolder + f"/{folder}({run})_*.png"))
        print(f'Total frames: {last_frame}')

    image_path = f"{outDirPath}/{folder}/{folder}({run})_%04d.png"
    filepath = f"{outDirPath}/{folder}/{folder}({run}).mp4"

    cmd = [
        'ffmpeg', '-y', '-vcodec', 'png', '-r',
        str(fps), '-start_number',
        str(init_frame), '-i', image_path, '-frames:v',
        str(last_frame + 1), '-c:v', 'libx264', '-vf', f'fps={fps}',
        '-pix_fmt', 'yuv420p', '-crf', '17', '-preset', 'very ', filepath
    ]

    process = subprocess.Popen(cmd,
                               cwd=f'{batchFolder}',
                               stdout=subprocess.PIPE,
                               stderr=subprocess.PIPE)
    stdout, stderr = process.communicate()
    if process.returncode != 0:
        print(stderr)
        raise RuntimeError(stderr)
    else:
        print("The video is ready")<|MERGE_RESOLUTION|>--- conflicted
+++ resolved
@@ -393,8 +393,7 @@
         required=False,
         default=False,
         const=5,
-        help=
-        'To manually override the calculated number of slices for gobig'
+        help='To manually override the calculated number of slices for gobig'
     )
 
     my_parser.add_argument(
@@ -475,8 +474,6 @@
     else:
         return val
 
-<<<<<<< HEAD
-=======
 # Dynamic value - takes ready-made possible options within a string and returns the string with an option randomly selected
 # Format is "I will return <Value1|Value2|Value3> in this string"
 # Which would come back as "I will return Value2 in this string" (for example)
@@ -485,8 +482,9 @@
 # "I will return Value3 Value2 in this string"
 # note: for now assumes a string for return. TODO return a desired type
 
+
 def dynamic_value(incoming):
-    if type(incoming) == str: # we only need to do something if it's a string...
+    if type(incoming) == str:  # we only need to do something if it's a string...
         if incoming == "auto" or incoming == "random":
             return incoming
         elif "<" in incoming:   # ...and if < is in the string...
@@ -506,7 +504,7 @@
                 random.shuffle(values)
                 for i in range(count):
                     value = value + values[i] + " "
-                value = value[:-1] # remove final space
+                value = value[:-1]  # remove final space
                 text = text.replace(f'<{swap}>', value)
             logger.debug(f'Dynamic value: {text}')
             return text
@@ -514,7 +512,7 @@
             return incoming
     else:
         return incoming
->>>>>>> 6a831858
+
 
 print('\nPROG ROCK DIFFUSION')
 print('-------------------')
@@ -542,15 +540,10 @@
             if is_json_key_present(settings_file, 'image_prompts'):
                 image_prompts = (settings_file['image_prompts'])
             if is_json_key_present(settings_file, 'clip_guidance_scale'):
-<<<<<<< HEAD
-                clip_guidance_scale = clampval('clip_guidance_scale',
-                                               1500, (settings_file['clip_guidance_scale']), 100000)
-=======
                 if type(settings_file['clip_guidance_scale']) == str:
                     clip_guidance_scale = dynamic_value(settings_file['clip_guidance_scale'])
                 else:
                     clip_guidance_scale = clampval('clip_guidance_scale', 1500, (settings_file['clip_guidance_scale']), 100000)
->>>>>>> 6a831858
             if is_json_key_present(settings_file, 'tv_scale'):
                 if (settings_file['tv_scale']) != "auto" and (settings_file['tv_scale']) != "random":
                     tv_scale = int(dynamic_value(settings_file['tv_scale']))
@@ -607,7 +600,7 @@
             if is_json_key_present(settings_file, 'clamp_max'):
                 if type(settings_file['clamp_max']) == str:
                     clamp_max = dynamic_value(settings_file['clamp_max'])
-                else: 
+                else:
                     clamp_max = clampval('clamp_max', 0.001, settings_file['clamp_max'], 0.3)
             if is_json_key_present(settings_file, 'set_seed'):
                 set_seed = (settings_file['set_seed'])
@@ -966,47 +959,6 @@
     text_prompts["0"] = cl_args.prompt
     print(f'Setting prompt to {text_prompts}')
 
-<<<<<<< HEAD
-# WEIGHTED CLIP MODELS - convert old true / false to 1.0 or 0.0
-if ViTB32 == True:
-    ViTB32 = 1.0
-elif ViTB32 == False:
-    ViTB32 = 0.0
-if ViTB16 == True:
-    ViTB16 = 1.0
-elif ViTB16 == False:
-    ViTB16 = 0.0
-if ViTL14 == True:
-    ViTL14 = 1.0
-elif ViTL14 == False:
-    ViTL14 = 0.0
-if ViTL14_336 == True:
-    ViTL14_336 = 1.0
-elif ViTL14_336 == False:
-    ViTL14_336 = 0.0
-if RN101 == True:
-    RN101 = 1.0
-elif RN101 == False:
-    RN101 = 0.0
-if RN50 == True:
-    RN50 = 1.0
-elif RN50 == False:
-    RN50 = 0.0
-if RN50x4 == True:
-    RN50x4 = 1.0
-elif RN50x4 == False:
-    RN50x4 = 0.0
-if RN50x16 == True:
-    RN50x16 = 1.0
-elif RN50x16 == False:
-    RN50x16 = 0.0
-if RN50x64 == True:
-    RN50x64 = 1.0
-elif RN50x64 == False:
-    RN50x64 = 0.0
-
-=======
->>>>>>> 6a831858
 # PROMPT RANDOMIZERS
 # If any word in the prompt starts and ends with _, replace it with a random line from the corresponding text file
 # For example, _artist_ will replace with a line from artist.txt
@@ -1023,40 +975,7 @@
     random_item = random.choice(randomizers)
     return(random_item)
 
-<<<<<<< HEAD
-# Dynamic value - takes ready-made possible options within a string and returns the string with an option randomly selected
-# Format is "I will return <Value1|Value2|Value3> in this string"
-# Which would come back as "I will return Value2 in this string" (for example)
-# Optionally if a value of ^^# is first, it means to return that many dynamic values,
-# so <^^2|Value1|Value2|Value3> in the above example would become:
-# "I will return Value3 Value2 in this string"
-# note: for now assumes a string for return. TODO return a desired type
-
-
-def dynamic_value(text):
-    logger.debug(f'Original value: {text}')
-    while "<" in text:
-        start = text.index('<')
-        end = text.index('>')
-        swap = text[(start + 1):end]
-        value = ""
-        count = 1
-        values = swap.split('|')
-        if "^^" in values[0]:
-            count = values[0]
-            values.pop(0)
-            count = int(count[2:])
-        random.shuffle(values)
-        for i in range(count):
-            value = value + values[i] + " "
-        value = value[:-1]  # remove final space
-        text = text.replace(f'<{swap}>', value)
-    logger.debug(f'Dynamic value: {text}')
-    return text
-
-
-=======
->>>>>>> 6a831858
+
 def randomize_prompts(prompts):
     # take a list of prompts and handle any _random_ elements
     newprompts = []
@@ -1408,7 +1327,7 @@
         # Use next prompt in series when doing a batch run
         if animation_mode == "None":
             frame_num = batch_num
-        
+
         if frame_num == 0 or batch_num == 0:
             save_settings()
 
@@ -1420,7 +1339,7 @@
         else:
             frame_prompt = []
 
-        #TODO: Image prompts are being fetched on every cut for every model, which is quite slow.
+        # TODO: Image prompts are being fetched on every cut for every model, which is quite slow.
         # We should get the image once and keep it in ram, reference it that way.
         if args.image_prompts_series is not None and frame_num >= len(
                 args.image_prompts_series):
@@ -2975,16 +2894,11 @@
         if cl_args.gobiginit is None:
             do_run(batch_image)
         if letsgobig:
-<<<<<<< HEAD
-            slices_todo = (gobig_scale * gobig_scale) + 1  # we want 5 total slices for a 2x increase, 4 to match the total pixel increase + 1 to cover overlap
-            temp_args = SimpleNamespace(**vars(args))  # make a backup copy of args so we can reset it after gobig
-=======
             if cl_args.gobig_slices:
                 slices_todo = cl_args.gobig_slices
             else:
-                slices_todo = (gobig_scale * gobig_scale) + 1 #we want 5 total slices for a 2x increase, 4 to match the total pixel increase + 1 to cover overlap
-            temp_args = SimpleNamespace(**vars(args)) # make a backup copy of args so we can reset it after gobig
->>>>>>> 6a831858
+                slices_todo = (gobig_scale * gobig_scale) + 1  # we want 5 total slices for a 2x increase, 4 to match the total pixel increase + 1 to cover overlap
+            temp_args = SimpleNamespace(**vars(args))  # make a backup copy of args so we can reset it after gobig
             if cl_args.cuda != '0':
                 progress_image = (f'progress{cl_args.cuda}.png')
                 og_progress_image = (f'og_progress{cl_args.cuda}.png')
