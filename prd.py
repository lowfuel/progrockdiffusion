# -*- coding: utf-8 -*-
"""ProgRock Diffusion

Command line version of Disco Diffusion (v5 Alpha)

Original file is located at
    https://colab.research.google.com/drive/1QGCyDlYneIvv1zFXngfOCCoSUKC6j1ZP

Original notebook by Katherine Crowson (https://github.com/crowsonkb, https://twitter.com/RiversHaveWings). It uses either OpenAI's 256x256 unconditional ImageNet or Katherine Crowson's fine-tuned 512x512 diffusion model (https://github.com/openai/guided-diffusion), together with CLIP (https://github.com/openai/CLIP) to connect text prompts with images.

Modified by Daniel Russell (https://github.com/russelldc, https://twitter.com/danielrussruss) to include (hopefully) optimal params for quick generations in 15-100 timesteps rather than 1000, as well as more robust augmentations.

Further improvements from Dango233 and nsheppard helped improve the quality of diffusion in general, and especially so for shorter runs like this notebook aims to achieve.

Vark added code to load in multiple Clip models at once, which all prompts are evaluated against, which may greatly improve accuracy.

The latest zoom, pan, rotation, and keyframes features were taken from Chigozie Nri's VQGAN Zoom Notebook (https://github.com/chigozienri, https://twitter.com/chigozienri)

Advanced DangoCutn Cutout method is also from Dango223.

Somnai (https://twitter.com/Somnai_dreams) added Diffusion Animation techniques, QoL improvements and various implementations of tech and techniques, mostly listed in the changelog below.
--
Stripped down for basic Python use by Jason Hough
--
"""

# @title Licensed under the MIT License

# Copyright (c) 2021 Katherine Crowson

# Permission is hereby granted, free of charge, to any person obtaining a copy
# of this software and associated documentation files (the "Software"), to deal
# in the Software without restriction, including without limitation the rights
# to use, copy, modify, merge, publish, distribute, sublicense, and/or sell
# copies of the Software, and to permit persons to whom the Software is
# furnished to do so, subject to the following conditions:

# The above copyright notice and this permission notice shall be included in
# all copies or substantial portions of the Software.

# THE SOFTWARE IS PROVIDED "AS IS", WITHOUT WARRANTY OF ANY KIND, EXPRESS OR
# IMPLIED, INCLUDING BUT NOT LIMITED TO THE WARRANTIES OF MERCHANTABILITY,
# FITNESS FOR A PARTICULAR PURPOSE AND NONINFRINGEMENT. IN NO EVENT SHALL THE
# AUTHORS OR COPYRIGHT HOLDERS BE LIABLE FOR ANY CLAIM, DAMAGES OR OTHER
# LIABILITY, WHETHER IN AN ACTION OF CONTRACT, TORT OR OTHERWISE, ARISING FROM,
# OUT OF OR IN CONNECTION WITH THE SOFTWARE OR THE USE OR OTHER DEALINGS IN
# THE SOFTWARE.

#@title <- View Changelog

import os
from os import path
import shutil
root_path = os.getcwd()


#Simple create paths taken with modifications from Datamosh's Batch VQGAN+CLIP notebook
def createPath(filepath):
    if path.exists(filepath) == False:
        os.makedirs(filepath)
        print(f'Made {filepath}')
    else:
        pass


initDirPath = f'{root_path}/init_images'
createPath(initDirPath)
outDirPath = f'{root_path}/images_out'
createPath(outDirPath)

model_path = f'{root_path}/models'
createPath(model_path)

model_256_downloaded = False
model_512_downloaded = False
model_secondary_downloaded = False

python_example = "python3"

import sys
if sys.platform == 'win32':
    import ssl
    ssl._create_default_https_context = ssl._create_unverified_context
    python_example = "python"

#Uncomment the below line if you're getting an error about OMP: Error #15.
#os.environ['KMP_DUPLICATE_LIB_OK']='TRUE'

from dataclasses import dataclass
from functools import partial
import cv2
import pandas as pd
import re
import gc
import io
import math
import timm
from IPython import display
import lpips
from PIL import Image, ImageOps, ImageStat, ImageEnhance
from PIL.PngImagePlugin import PngInfo
import requests
from glob import glob
import json5 as json
from types import SimpleNamespace
import torch
from torch import nn
from torch.nn import functional as F
import torchvision.transforms as T
import torchvision.transforms.functional as TF
from tqdm import tqdm
sys.path.append(f'{root_path}/ResizeRight')
sys.path.append(f'{root_path}/CLIP')
sys.path.append(f'{root_path}/guided-diffusion')
#sys.path.append(f'{root_path}/SLIP')
import clip
from resize_right import resize
#from models import SLIP_VITB16, SLIP, SLIP_VITL16
from guided_diffusion.script_util import create_model_and_diffusion, model_and_diffusion_defaults
from datetime import datetime
import numpy as np
import numexpr
import matplotlib.pyplot as plt
import random
from ipywidgets import Output
import hashlib
import urllib.request
from os.path import exists

# Setting default values for everything, which can then be overridden by settings files.
batch_name = "Default"
text_prompts = "No prompt in the file, by Sir Digby Chicken Caeser"
image_prompts = {}
clip_guidance_scale = "auto"
tv_scale = 0
range_scale = 150
sat_scale = 0
n_batches = 1
display_rate = 20
cutn_batches = 4
max_frames = 10000
interp_spline = "Linear"
init_image = None
init_scale = 1000
skip_steps = 0
frames_scale = 1500
frames_skip_steps = "60%"
perlin_init = False
perlin_mode = "mixed"
skip_augs = False
randomize_class = True
clip_denoised = False
clamp_grad = True
clamp_max = "auto"
set_seed = "random_seed"
fuzzy_prompt = False
rand_mag = 0.05
eta = "auto"
width_height = [832, 512]
width_height_scale = 1
diffusion_model = "512x512_diffusion_uncond_finetune_008100"
use_secondary_model = True
steps = 250
sampling_mode = "ddim"
diffusion_steps = 1000
ViTB32 = True
ViTB16 = True
ViTL14 = False
ViTL14_336 = False
RN101 = False
RN50 = True
RN50x4 = False
RN50x16 = False
RN50x64 = False
#SLIPB16 = False
#SLIPL16 = False
cut_overview = "[12]*400+[4]*600"
cut_innercut = "[4]*400+[12]*600"
cut_ic_pow = 1
cut_icgray_p = "[0.2]*400+[0]*600"
key_frames = True
angle = "0:(0)"
zoom = "0: (1), 10: (1.05)"
translation_x = "0: (0)"
translation_y = "0: (0)"
video_init_path = "/content/training.mp4"
extract_nth_frame = 2
intermediate_saves = 0
add_metadata = True
stop_early = 0
fix_brightness_contrast = True
adjustment_interval = 10
high_contrast_threshold = 80
high_contrast_adjust_amount = 0.85
high_contrast_start = 20
high_contrast_adjust = True
low_contrast_threshold = 20
low_contrast_adjust_amount = 2
low_contrast_start = 20
low_contrast_adjust = True
high_brightness_threshold = 180
high_brightness_adjust_amount = 0.85
high_brightness_start = 0
high_brightness_adjust = True
low_brightness_threshold = 40
low_brightness_adjust_amount = 1.15
low_brightness_start = 0
low_brightness_adjust = True
sharpen_preset = 'Off'  #@param ['Off', 'Faster', 'Fast', 'Slow', 'Very Slow']
keep_unsharp = False  #@param{type: 'boolean'}
animation_mode = "None"  # "Video Input", "2D"
gobig_orientation = "vertical"

# Command Line parse
import argparse
example_text = f'''Usage examples:

To simply use the 'Default' output directory and get settings from settings.json:
 {python_example} prd.py

To use your own settings.json (note that putting it in quotes can help parse errors):
 {python_example} prd.py -s "some_directory/mysettings.json"

Note that multiple settings files are allowed. They're parsed in order. The values present are applied over any previous value:
 {python_example} prd.py -s "some_directory/mysettings.json" -s "highres.json"

To use the 'Default' output directory and settings, but override the output name and prompt:
 {python_example} prd.py -p "A cool image of the author of this program" -o Coolguy

To use multiple prompts with optional weight values:
 {python_example} prd.py -p "A cool image of the author of this program" -p "Pale Blue Sky:.5"

You can ignore the seed coming from a settings file by adding -i, resulting in a new random seed

To force use of the CPU for image generation, add a -c or --cpu with how many threads to use (warning: VERY slow):
 {python_example} prd.py -c 16

To generate a checkpoint image at 20% steps, for use as an init image in future runs, add -g or --geninit:
 {python_example} prd.py -g

To use a checkpoint image at 20% steps add -u or --useinit:
 {python_example} prd.py -u

To specify which CUDA device to use (advanced) by device ID (default is 0):
 {python_example} prd.py --cuda 1

To HIDE the settings that get added to your output PNG's metadata, use:
 {python_example} prd.py --hidemetadata

To increase resolution 2x by splitting the final image and re-rendering detail in the sections, use:
 {python_example} prd.py --gobig

To increase resolution 2x on an existing output, make sure to supply proper settings, then use:
 {python_example} prd.py --gobiginit "some_directory/image.png"
'''

my_parser = argparse.ArgumentParser(
    prog='ProgRockDiffusion',
    description='Generate images from text prompts.',
    epilog=example_text,
    formatter_class=argparse.RawDescriptionHelpFormatter)

my_parser.add_argument('--gui',
                       action='store_true',
                       required=False,
                       help='Use the PyQt5 GUI')

my_parser.add_argument(
    '-s',
    '--settings',
    action='append',
    required=False,
    default=['settings.json'],
    help=
    'A settings JSON file to use, best to put in quotes. Multiples are allowed and layered in order.'
)

my_parser.add_argument('-o',
                       '--output',
                       action='store',
                       required=False,
                       help='What output directory to use within images_out')

my_parser.add_argument('-p',
                       '--prompt',
                       action='append',
                       required=False,
                       help='Override the prompt')

my_parser.add_argument('-i',
                       '--ignoreseed',
                       action='store_true',
                       required=False,
                       help='Ignores the random seed in the settings file')

my_parser.add_argument(
    '-c',
    '--cpu',
    type=int,
    nargs='?',
    action='store',
    required=False,
    default=False,
    const=0,
    help='Force use of CPU instead of GPU, and how many threads to run')

my_parser.add_argument(
    '-g',
    '--geninit',
    type=int,
    nargs='?',
    action='store',
    required=False,
    default=False,
    const=0.2,
    help=
    'Save a partial image at the specified percent of steps (1 to 99), for use as later init image'
)
my_parser.add_argument('-u',
                       '--useinit',
                       action='store_true',
                       required=False,
                       default=False,
                       help='Use the specified init image')

my_parser.add_argument('--cuda',
                       action='store',
                       required=False,
                       default='0',
                       help='Which GPU to use. Default is 0.')

my_parser.add_argument(
    '--hidemetadata',
    action='store_true',
    required=False,
    help='Will prevent settings from being added to the output PNG file')

my_parser.add_argument(
    '--gobig',
    action='store_true',
    required=False,
    help=
    'After generation, the image is split into sections and re-rendered, to double the size.'
)

my_parser.add_argument(
    '--gobig-init',
    action='store',
    required=False,
    help='Skip initial gobig generation and use the specified image instead')

my_parser.add_argument(
    '--gobiginit',
    action='store',
    required=False,
    help=
    'An image to use to kick off GO BIG mode, skipping the initial render.'
)

cl_args = my_parser.parse_args()


# Simple check to see if a key is present in the settings file
def is_json_key_present(json, key):
    try:
        buf = json[key]
    except KeyError:
        return False
    return True


#A simple way to ensure values are in an accceptable range, and also return a random value if desired
def clampval(minval, val, maxval):
    if val == "random":
        try:
            val = random.randint(minval, maxval)
        except:
            val = random.uniform(minval, maxval)
        return val
    #Auto is handled later, so we just return it back as is
    elif val == "auto":
        return val
    elif val < minval:
        val = minval
        return val
    elif val > maxval:
        val = maxval
        return val
    else:
        return val


# Load the JSON config files
for setting_arg in cl_args.settings:
    try:
        with open(setting_arg, 'r', encoding="utf-8") as json_file:
            print(f'Parsing {setting_arg}')
            settings_file = json.load(json_file)
            # If any of these around in this settings file they'll be applied, overwriting any previous value.
            # Some are passed by clampval first to make sure they are within bounds (or randomized if desired)
            if is_json_key_present(settings_file, 'batch_name'):
                batch_name = (settings_file['batch_name'])
            if is_json_key_present(settings_file, 'text_prompts'):
                text_prompts = (settings_file['text_prompts'])
            if is_json_key_present(settings_file, 'image_prompts'):
                image_prompts = (settings_file['image_prompts'])
            if is_json_key_present(settings_file, 'clip_guidance_scale'):
                clip_guidance_scale = clampval(
                    1500, (settings_file['clip_guidance_scale']), 100000)
            if is_json_key_present(settings_file, 'tv_scale'):
                tv_scale = clampval(0, (settings_file['tv_scale']), 1000)
            if is_json_key_present(settings_file, 'range_scale'):
                range_scale = clampval(0, (settings_file['range_scale']), 1000)
            if is_json_key_present(settings_file, 'sat_scale'):
                sat_scale = clampval(0, (settings_file['sat_scale']), 20000)
            if is_json_key_present(settings_file, 'n_batches'):
                n_batches = (settings_file['n_batches'])
            if is_json_key_present(settings_file, 'display_rate'):
                display_rate = (settings_file['display_rate'])
            if is_json_key_present(settings_file, 'cutn_batches'):
                cutn_batches = (settings_file['cutn_batches'])
            if is_json_key_present(settings_file, 'max_frames'):
                max_frames = (settings_file['max_frames'])
            if is_json_key_present(settings_file, 'interp_spline'):
                interp_spline = (settings_file['interp_spline'])
            if is_json_key_present(settings_file, 'init_image'):
                init_image = (settings_file['init_image'])
            if is_json_key_present(settings_file, 'init_scale'):
                init_scale = (settings_file['init_scale'])
            if is_json_key_present(settings_file, 'skip_steps'):
                skip_steps = (settings_file['skip_steps'])
            if is_json_key_present(settings_file, 'stop_early'):
                stop_early = (settings_file['stop_early'])
            if is_json_key_present(settings_file, 'frames_scale'):
                frames_scale = (settings_file['frames_scale'])
            if is_json_key_present(settings_file, 'frames_skip_steps'):
                frames_skip_steps = (settings_file['frames_skip_steps'])
            if is_json_key_present(settings_file, 'perlin_init'):
                perlin_init = (settings_file['perlin_init'])
            if is_json_key_present(settings_file, 'perlin_mode'):
                perlin_mode = (settings_file['perlin_mode'])
            if is_json_key_present(settings_file, 'skip_augs'):
                skip_augs = (settings_file['skip_augs'])
            if is_json_key_present(settings_file, 'randomize_class'):
                randomize_class = (settings_file['randomize_class'])
            if is_json_key_present(settings_file, 'clip_denoised'):
                clip_denoised = (settings_file['clip_denoised'])
            if is_json_key_present(settings_file, 'clamp_grad'):
                clamp_grad = (settings_file['clamp_grad'])
            if is_json_key_present(settings_file, 'clamp_max'):
                clamp_max = clampval(0.001, (settings_file['clamp_max']), 0.1)
            if is_json_key_present(settings_file, 'set_seed'):
                set_seed = (settings_file['set_seed'])
            if is_json_key_present(settings_file, 'fuzzy_prompt'):
                fuzzy_prompt = (settings_file['fuzzy_prompt'])
            if is_json_key_present(settings_file, 'rand_mag'):
                rand_mag = clampval(0.0, (settings_file['rand_mag']), 0.999)
            if is_json_key_present(settings_file, 'eta'):
                eta = clampval(0.0, (settings_file['eta']), 0.999)
            if is_json_key_present(settings_file, 'width'):
                width_height = [(settings_file['width']),
                                (settings_file['height'])]
            if is_json_key_present(settings_file, 'width_height_scale'):
                width_height_scale = (settings_file['width_height_scale'])
            if is_json_key_present(settings_file, 'diffusion_model'):
                diffusion_model = (settings_file['diffusion_model'])
            if is_json_key_present(settings_file, 'use_secondary_model'):
                use_secondary_model = (settings_file['use_secondary_model'])
            if is_json_key_present(settings_file, 'steps'):
                steps = (settings_file['steps'])
            if is_json_key_present(settings_file, 'sampling_mode'):
                sampling_mode = (settings_file['sampling_mode'])
            if is_json_key_present(settings_file, 'diffusion_steps'):
                diffusion_steps = (settings_file['diffusion_steps'])
            if is_json_key_present(settings_file, 'ViTB32'):
                ViTB32 = (settings_file['ViTB32'])
            if is_json_key_present(settings_file, 'ViTB16'):
                ViTB16 = (settings_file['ViTB16'])
            if is_json_key_present(settings_file, 'ViTL14'):
                ViTL14 = (settings_file['ViTL14'])
            if is_json_key_present(settings_file, 'ViTL14_336'):
                ViTL14_336 = (settings_file['ViTL14_336'])
            if is_json_key_present(settings_file, 'RN101'):
                RN101 = (settings_file['RN101'])
            if is_json_key_present(settings_file, 'RN50'):
                RN50 = (settings_file['RN50'])
            if is_json_key_present(settings_file, 'RN50x4'):
                RN50x4 = (settings_file['RN50x4'])
            if is_json_key_present(settings_file, 'RN50x16'):
                RN50x16 = (settings_file['RN50x16'])
            if is_json_key_present(settings_file, 'RN50x64'):
                RN50x64 = (settings_file['RN50x64'])
#            if is_json_key_present(settings_file, 'SLIPB16'):
#                SLIPB16 = (settings_file['SLIPB16'])
#            if is_json_key_present(settings_file, 'SLIPL16'):
#                SLIPL16 = (settings_file['SLIPL16'])
            if is_json_key_present(settings_file, 'cut_overview'):
                cut_overview = (settings_file['cut_overview'])
            if is_json_key_present(settings_file, 'cut_innercut'):
                cut_innercut = (settings_file['cut_innercut'])
            if is_json_key_present(settings_file, 'cut_ic_pow'):
                cut_ic_pow = clampval(0.5, (settings_file['cut_ic_pow']), 100)
            if is_json_key_present(settings_file, 'cut_icgray_p'):
                cut_icgray_p = (settings_file['cut_icgray_p'])
            if is_json_key_present(settings_file, 'key_frames'):
                key_frames = (settings_file['key_frames'])
            if is_json_key_present(settings_file, 'angle'):
                angle = (settings_file['angle'])
            if is_json_key_present(settings_file, 'zoom'):
                zoom = (settings_file['zoom'])
            if is_json_key_present(settings_file, 'translation_x'):
                translation_x = (settings_file['translation_x'])
            if is_json_key_present(settings_file, 'translation_y'):
                translation_y = (settings_file['translation_y'])
            if is_json_key_present(settings_file, 'video_init_path'):
                video_init_path = (settings_file['video_init_path'])
            if is_json_key_present(settings_file, 'extract_nth_frame'):
                extract_nth_frame = (settings_file['extract_nth_frame'])
            if is_json_key_present(settings_file, 'intermediate_saves'):
                intermediate_saves = (settings_file['intermediate_saves'])
            if is_json_key_present(settings_file, 'fix_brightness_contrast'):
                fix_brightness_contrast = (
                    settings_file['fix_brightness_contrast'])
            if is_json_key_present(settings_file, 'adjustment_interval'):
                adjustment_interval = (settings_file['adjustment_interval'])
            if is_json_key_present(settings_file, 'high_contrast_threshold'):
                high_contrast_threshold = (
                    settings_file['high_contrast_threshold'])
            if is_json_key_present(settings_file,
                                   'high_contrast_adjust_amount'):
                high_contrast_adjust_amount = (
                    settings_file['high_contrast_adjust_amount'])
            if is_json_key_present(settings_file, 'high_contrast_start'):
                high_contrast_start = (settings_file['high_contrast_start'])
            if is_json_key_present(settings_file, 'high_contrast_adjust'):
                high_contrast_adjust = (settings_file['high_contrast_adjust'])
            if is_json_key_present(settings_file, 'low_contrast_threshold'):
                low_contrast_threshold = (
                    settings_file['low_contrast_threshold'])
            if is_json_key_present(settings_file,
                                   'low_contrast_adjust_amount'):
                low_contrast_adjust_amount = (
                    settings_file['low_contrast_adjust_amount'])
            if is_json_key_present(settings_file, 'low_contrast_start'):
                low_contrast_start = (settings_file['low_contrast_start'])
            if is_json_key_present(settings_file, 'low_contrast_adjust'):
                low_contrast_adjust = (settings_file['low_contrast_adjust'])
            if is_json_key_present(settings_file, 'high_brightness_threshold'):
                high_brightness_threshold = (
                    settings_file['high_brightness_threshold'])
            if is_json_key_present(settings_file,
                                   'high_brightness_adjust_amount'):
                high_brightness_adjust_amount = (
                    settings_file['high_brightness_adjust_amount'])
            if is_json_key_present(settings_file, 'high_brightness_start'):
                high_brightness_start = (
                    settings_file['high_brightness_start'])
            if is_json_key_present(settings_file, 'high_brightness_adjust'):
                high_brightness_adjust = (
                    settings_file['high_brightness_adjust'])
            if is_json_key_present(settings_file, 'low_brightness_threshold'):
                low_brightness_threshold = (
                    settings_file['low_brightness_threshold'])
            if is_json_key_present(settings_file,
                                   'low_brightness_adjust_amount'):
                low_brightness_adjust_amount = (
                    settings_file['low_brightness_adjust_amount'])
            if is_json_key_present(settings_file, 'low_brightness_start'):
                low_brightness_start = (settings_file['low_brightness_start'])
            if is_json_key_present(settings_file, 'low_brightness_adjust'):
                low_brightness_adjust = (
                    settings_file['low_brightness_adjust'])
            if is_json_key_present(settings_file, 'sharpen_preset'):
                sharpen_preset = (settings_file['sharpen_preset'])
            if is_json_key_present(settings_file, 'keep_unsharp'):
                keep_unsharp = (settings_file['keep_unsharp'])
            if is_json_key_present(settings_file, 'animation_mode'):
                animation_mode = (settings_file['animation_mode'])
            if is_json_key_present(settings_file, 'gobig_orientation'):
                gobig_orientation = (settings_file['gobig_orientation'])

    except Exception as e:
        print('Failed to open or parse ' + setting_arg +
              ' - Check formatting.')
        print(e)
        quit()

width_height = [
    int(width_height[0] * width_height_scale),
    int(width_height[1] * width_height_scale)
]

#Now override some depending on command line and maybe a special case
if cl_args.output:
    batch_name = cl_args.output
    print(f'Setting Output dir to {batch_name}')

if cl_args.ignoreseed:
    set_seed = 'random_seed'
    print(f'Using a random seed instead of the one provided by the JSON file.')

if cl_args.hidemetadata:
    add_metadata = False
    print(
        f'Hide metadata flag is ON, settings will not be stored in the PNG output.'
    )

gui = False
if cl_args.gui:
    gui = True
    import prdgui

letsgobig = False
gobig_horizontal = False
gobig_vertical = False
gobig_init = None
if cl_args.gobig or cl_args.gobig_init:
    letsgobig = True
    if gobig_orientation == "horizontal":  # default is vertical, if the settings file says otherwise, change it
        gobig_horizontal = True
    else:
        gobig_vertical = True
    n_batches = 1
<<<<<<< HEAD

    if (cl_args.gobig_init):
        gobig_init = cl_args.gobig_init

    print(
        'Going BIG! N-batches automatically set to 1, as only 1 output is supported.'
    )
=======
    print('Going BIG! N-batches automatically set to 1, as only 1 output is supported.')
    if cl_args.gobiginit:
        init_image = cl_args.gobiginit
        print(f'Using {init_image} to kickstart GO BIG. Initial render will be skipped.')
>>>>>>> ebdf24f8

if cl_args.geninit:
    geninit = True
    if cl_args.geninit > 0 and cl_args.geninit <= 100:
        geninitamount = float(cl_args.geninit /
                              100)  # turn it into a float percent
        print(
            f'GenInit mode enabled. A checkpoint image will be saved at {cl_args.geninit}% of steps.'
        )
    else:
        geninitamount = 0.2
        print(
            f'GenInit mode enabled. Provided number was out of bounds, so using {geninitamount} of steps instead.'
        )
else:
    geninit = False

if cl_args.useinit:
    if skip_steps == 0:
        skip_steps = (
            int(steps * 0.33)
        )  # don't change skip_steps if the settings file specified one
    if path.exists(f'{cl_args.useinit}'):
        useinit = True
        init_image = cl_args.useinit
        print(
            f'UseInit mode is using {cl_args.useinit} and starting at {skip_steps}.'
        )
    else:
        init_image = 'geninit.png'
        if path.exists(init_image):
            print(
                f'UseInit mode is using {init_image} and starting at {skip_steps}.'
            )
            useinit = True
        else:
            print('No init image found. Uneinit mode canceled.')
            useinit = False
else:
    useinit = False

#Automatic Eta based on steps
if eta == 'auto':
    maxetasteps = 315
    minetasteps = 50
    maxeta = 1.0
    mineta = 0.0
    if steps > maxetasteps: eta = maxeta
    elif steps < minetasteps: eta = mineta
    else:
        stepsrange = (maxetasteps - minetasteps)
        newrange = (maxeta - mineta)
        eta = (((steps - minetasteps) * newrange) / stepsrange) + mineta
        eta = round(eta, 2)
        print(f'Eta set automatically to: {eta}')

#Automatic clamp_max based on steps
if clamp_max == 'auto':
    if steps <= 35: clamp_max = 0.001
    elif steps <= 75: clamp_max = 0.0125
    elif steps <= 150: clamp_max = 0.02
    elif steps <= 225: clamp_max = 0.035
    elif steps <= 300: clamp_max = 0.05
    elif steps <= 500: clamp_max = 0.075
    else: clamp_max = 0.1
    print(f'Clamp_max automatically set to {clamp_max}')

#Automatic clip_guidance_scale based on overall resolution
if clip_guidance_scale == 'auto':
    res = width_height[0] * width_height[1]  # total pixels
    maxcgsres = 2000000
    mincgsres = 250000
    maxcgs = 50000
    mincgs = 2500
    if res > maxcgsres: clip_guidance_scale = maxcgs
    elif res < mincgsres: clip_guidance_scale = mincgs
    else:
        resrange = (maxcgsres - mincgsres)
        newrange = (maxcgs - mincgs)
        clip_guidance_scale = ((
            (res - mincgsres) * newrange) / resrange) + mincgs
        clip_guidance_scale = round(clip_guidance_scale)
    print(f'clip_guidance_scale set automatically to: {clip_guidance_scale}')

if cl_args.prompt:
    text_prompts["0"] = cl_args.prompt
    print(f'Setting prompt to {text_prompts}')

# PROMPT RANDOMIZERS
# If any word in the prompt starts and ends with _, replace it with a random line from the corresponding text file
# For example, _artist_ will replace with a line from artist.txt


# Build a list of randomizers to draw from:
def randomizer(category):
    randomizers = []
    with open(f'settings/{category}.txt', encoding="utf-8") as f:
        for line in f:
            randomizers.append(line.strip())
    random_item = random.choice(randomizers)
    return (random_item)


# Search through the prompt for any _randomizer_ words and replace them accordingly
prompt_change = False
for k, v in text_prompts.items():
    if type(v) == list:
        newprompts = []
        for prompt in v:
            if "_" in prompt:
                while "_" in prompt:
                    start = prompt.index('_')
                    end = prompt.index('_', start + 1)
                    swap = prompt[(start + 1):end]
                    swapped = randomizer(swap)
                    prompt = prompt.replace(f'_{swap}_', swapped, 1)
                newprompt = prompt
                prompt_change = True
            else:
                newprompt = prompt
            newprompts.append(newprompt)
        if prompt_change == True:
            v = newprompts
    else:  # to handle if the prompt is actually a multi-prompt.
        for kk, vv in v.items():
            newprompts = []
            for prompt in vv:
                if "_" in prompt:
                    while "_" in prompt:
                        start = prompt.index('_')
                        end = prompt.index('_', start + 1)
                        swap = prompt[(start + 1):end]
                        swapped = randomizer(swap)
                        prompt = prompt.replace(f'_{swap}_', swapped, 1)
                    newprompt = prompt
                    prompt_change = True
                else:
                    newprompt = prompt
                newprompts.append(newprompt)
            if prompt_change == True:
                vv = newprompts
        if prompt_change == True:
            v = {**v, kk: vv}
    if prompt_change == True:
        text_prompts = {**text_prompts, k: v}
        print(f'Prompt with randomizers: {text_prompts}')

import torch

# Decide if we're using CPU or GPU, with appropriate settings depending...
if cl_args.cpu or not torch.cuda.is_available():
    DEVICE = torch.device('cpu')
    device = DEVICE
    fp16_mode = False
    cores = os.cpu_count()
    if cl_args.cpu == 0:
        print(
            f'No thread count specified. Using detected {cores} cores for CPU mode.'
        )
    elif cl_args.cpu > cores:
        print(
            f'Too many threads specified. Using detected {cores} cores for CPU mode.'
        )
    else:
        cores = int(cl_args.cpu)
        print(f'Using {cores} cores for CPU mode.')
    torch.set_num_threads(cores)
else:
    DEVICE = torch.device(f'cuda:{cl_args.cuda}')
    device = DEVICE
    fp16_mode = True
    if torch.cuda.get_device_capability(device) == (
            8, 0):  ## A100 fix thanks to Emad
        print('Disabling CUDNN for A100 gpu', file=sys.stderr)
        torch.backends.cudnn.enabled = False

print('Using device:', device)

#@title 2.2 Define necessary functions

# https://gist.github.com/adefossez/0646dbe9ed4005480a2407c62aac8869


def ease(num, t):
    start = num[0]
    end = num[1]
    power = num[2]
    return start + pow(t, power) * (end - start)


def interp(t):
    return 3 * t**2 - 2 * t**3


def perlin(width, height, scale=10, device=None):
    gx, gy = torch.randn(2, width + 1, height + 1, 1, 1, device=device)
    xs = torch.linspace(0, 1, scale + 1)[:-1, None].to(device)
    ys = torch.linspace(0, 1, scale + 1)[None, :-1].to(device)
    wx = 1 - interp(xs)
    wy = 1 - interp(ys)
    dots = 0
    dots += wx * wy * (gx[:-1, :-1] * xs + gy[:-1, :-1] * ys)
    dots += (1 - wx) * wy * (-gx[1:, :-1] * (1 - xs) + gy[1:, :-1] * ys)
    dots += wx * (1 - wy) * (gx[:-1, 1:] * xs - gy[:-1, 1:] * (1 - ys))
    dots += (1 - wx) * (1 - wy) * (-gx[1:, 1:] * (1 - xs) - gy[1:, 1:] *
                                   (1 - ys))
    return dots.permute(0, 2, 1, 3).contiguous().view(width * scale,
                                                      height * scale)


def perlin_ms(octaves, width, height, grayscale, device=device):
    out_array = [0.5] if grayscale else [0.5, 0.5, 0.5]
    # out_array = [0.0] if grayscale else [0.0, 0.0, 0.0]
    for i in range(1 if grayscale else 3):
        scale = 2**len(octaves)
        oct_width = width
        oct_height = height
        for oct in octaves:
            p = perlin(oct_width, oct_height, scale, device)
            out_array[i] += p * oct
            scale //= 2
            oct_width *= 2
            oct_height *= 2
    return torch.cat(out_array)


def create_perlin_noise(octaves=[1, 1, 1, 1],
                        width=2,
                        height=2,
                        grayscale=True):
    out = perlin_ms(octaves, width, height, grayscale)
    if grayscale:
        out = TF.resize(size=(side_y, side_x), img=out.unsqueeze(0))
        out = TF.to_pil_image(out.clamp(0, 1)).convert('RGB')
    else:
        out = out.reshape(-1, 3, out.shape[0] // 3, out.shape[1])
        out = TF.resize(size=(side_y, side_x), img=out)
        out = TF.to_pil_image(out.clamp(0, 1).squeeze())

    out = ImageOps.autocontrast(out)
    return out


def regen_perlin():
    if perlin_mode == 'color':
        init = create_perlin_noise([1.5**-i * 0.5 for i in range(12)], 1, 1,
                                   False)
        init2 = create_perlin_noise([1.5**-i * 0.5 for i in range(8)], 4, 4,
                                    False)
    elif perlin_mode == 'gray':
        init = create_perlin_noise([1.5**-i * 0.5 for i in range(12)], 1, 1,
                                   True)
        init2 = create_perlin_noise([1.5**-i * 0.5 for i in range(8)], 4, 4,
                                    True)
    else:
        init = create_perlin_noise([1.5**-i * 0.5 for i in range(12)], 1, 1,
                                   False)
        init2 = create_perlin_noise([1.5**-i * 0.5 for i in range(8)], 4, 4,
                                    True)

    init = TF.to_tensor(init).add(
        TF.to_tensor(init2)).div(2).to(device).unsqueeze(0).mul(2).sub(1)
    del init2
    return init.expand(batch_size, -1, -1, -1)


def fetch(url_or_path):
    print(f'Fetching {str(url_or_path)}')
    print(f'This might take a while... please wait.')
    if str(url_or_path).startswith('http://') or str(url_or_path).startswith(
            'https://'):
        r = requests.get(url_or_path)
        r.raise_for_status()
        fd = io.BytesIO()
        fd.write(r.content)
        fd.seek(0)
        return fd
    return open(url_or_path, 'rb')


def read_image_workaround(path):
    """OpenCV reads images as BGR, Pillow saves them as RGB. Work around
    this incompatibility to avoid colour inversions."""
    im_tmp = cv2.imread(path)
    return cv2.cvtColor(im_tmp, cv2.COLOR_BGR2RGB)


def parse_prompt(prompt, vars={}):
    if prompt.startswith('http://') or prompt.startswith('https://'):
        vals = prompt.rsplit(':', 2)
        vals = [vals[0] + ':' + vals[1], *vals[2:]]
    else:
        vals = prompt.rsplit(':', 1)
    vals = vals + ['', '1'][len(vals):]
    return vals[0], float(numexpr.evaluate(vals[1], local_dict=vars))


def sinc(x):
    return torch.where(x != 0,
                       torch.sin(math.pi * x) / (math.pi * x), x.new_ones([]))


def lanczos(x, a):
    cond = torch.logical_and(-a < x, x < a)
    out = torch.where(cond, sinc(x) * sinc(x / a), x.new_zeros([]))
    return out / out.sum()


def ramp(ratio, width):
    n = math.ceil(width / ratio + 1)
    out = torch.empty([n])
    cur = 0
    for i in range(out.shape[0]):
        out[i] = cur
        cur += ratio
    return torch.cat([-out[1:].flip([0]), out])[1:-1]


def resample(input, size, align_corners=True):
    n, c, h, w = input.shape
    dh, dw = size

    input = input.reshape([n * c, 1, h, w])

    if dh < h:
        kernel_h = lanczos(ramp(dh / h, 2), 2).to(input.device, input.dtype)
        pad_h = (kernel_h.shape[0] - 1) // 2
        input = F.pad(input, (0, 0, pad_h, pad_h), 'reflect')
        input = F.conv2d(input, kernel_h[None, None, :, None])

    if dw < w:
        kernel_w = lanczos(ramp(dw / w, 2), 2).to(input.device, input.dtype)
        pad_w = (kernel_w.shape[0] - 1) // 2
        input = F.pad(input, (pad_w, pad_w, 0, 0), 'reflect')
        input = F.conv2d(input, kernel_w[None, None, None, :])

    input = input.reshape([n, c, h, w])
    return F.interpolate(input,
                         size,
                         mode='bicubic',
                         align_corners=align_corners)


class MakeCutouts(nn.Module):
    def __init__(self, cut_size, cutn, skip_augs=False):
        super().__init__()
        self.cut_size = cut_size
        self.cutn = cutn
        self.skip_augs = skip_augs
        self.augs = T.Compose([
            T.RandomHorizontalFlip(p=0.5),
            T.Lambda(lambda x: x + torch.randn_like(x) * 0.01),
            T.RandomAffine(degrees=15, translate=(0.1, 0.1)),
            T.Lambda(lambda x: x + torch.randn_like(x) * 0.01),
            T.RandomPerspective(distortion_scale=0.4, p=0.7),
            T.Lambda(lambda x: x + torch.randn_like(x) * 0.01),
            T.RandomGrayscale(p=0.15),
            T.Lambda(lambda x: x + torch.randn_like(x) * 0.01),
            # T.ColorJitter(brightness=0.1, contrast=0.1, saturation=0.1, hue=0.1),
        ])

    def forward(self, input):
        input = T.Pad(input.shape[2] // 4, fill=0)(input)
        sideY, sideX = input.shape[2:4]
        max_size = min(sideX, sideY)

        cutouts = []
        for ch in range(self.cutn):
            if ch > self.cutn - self.cutn // 4:
                cutout = input.clone()
            else:
                size = int(max_size * torch.zeros(1, ).normal_(
                    mean=.8, std=.3).clip(float(self.cut_size / max_size), 1.))
                offsetx = torch.randint(0, abs(sideX - size + 1), ())
                offsety = torch.randint(0, abs(sideY - size + 1), ())
                cutout = input[:, :, offsety:offsety + size,
                               offsetx:offsetx + size]

            if not self.skip_augs:
                cutout = self.augs(cutout)
            cutouts.append(resample(cutout, (self.cut_size, self.cut_size)))
            del cutout

        cutouts = torch.cat(cutouts, dim=0)
        return cutouts


cutout_debug = False
padargs = {}


class MakeCutoutsDango(nn.Module):
    def __init__(self,
                 cut_size,
                 Overview=4,
                 InnerCrop=0,
                 IC_Size_Pow=0.5,
                 IC_Grey_P=0.2):
        super().__init__()
        self.cut_size = cut_size
        self.Overview = Overview
        self.InnerCrop = InnerCrop
        self.IC_Size_Pow = IC_Size_Pow
        self.IC_Grey_P = IC_Grey_P
        if args.animation_mode == 'None':
            self.augs = T.Compose([
                T.RandomHorizontalFlip(p=0.5),
                T.Lambda(lambda x: x + torch.randn_like(x) * 0.01),
                T.RandomAffine(degrees=10,
                               translate=(0.05, 0.05),
                               interpolation=T.InterpolationMode.BILINEAR),
                T.Lambda(lambda x: x + torch.randn_like(x) * 0.01),
                T.RandomGrayscale(p=0.1),
                T.Lambda(lambda x: x + torch.randn_like(x) * 0.01),
                T.ColorJitter(brightness=0.1,
                              contrast=0.1,
                              saturation=0.1,
                              hue=0.1),
            ])
        elif args.animation_mode == 'Video Input':
            self.augs = T.Compose([
                T.RandomHorizontalFlip(p=0.5),
                T.Lambda(lambda x: x + torch.randn_like(x) * 0.01),
                T.RandomAffine(degrees=15, translate=(0.1, 0.1)),
                T.Lambda(lambda x: x + torch.randn_like(x) * 0.01),
                T.RandomPerspective(distortion_scale=0.4, p=0.7),
                T.Lambda(lambda x: x + torch.randn_like(x) * 0.01),
                T.RandomGrayscale(p=0.15),
                T.Lambda(lambda x: x + torch.randn_like(x) * 0.01),
                # T.ColorJitter(brightness=0.1, contrast=0.1, saturation=0.1, hue=0.1),
            ])
        elif args.animation_mode == '2D' or args.animation_mode == '3D':
            self.augs = T.Compose([
                T.RandomHorizontalFlip(p=0.4),
                T.Lambda(lambda x: x + torch.randn_like(x) * 0.01),
                T.RandomAffine(degrees=10,
                               translate=(0.05, 0.05),
                               interpolation=T.InterpolationMode.BILINEAR),
                T.Lambda(lambda x: x + torch.randn_like(x) * 0.01),
                T.RandomGrayscale(p=0.1),
                T.Lambda(lambda x: x + torch.randn_like(x) * 0.01),
                T.ColorJitter(brightness=0.1,
                              contrast=0.1,
                              saturation=0.1,
                              hue=0.3),
            ])

    def forward(self, input):
        cutouts = []
        gray = T.Grayscale(3)
        sideY, sideX = input.shape[2:4]
        max_size = min(sideX, sideY)
        min_size = min(sideX, sideY, self.cut_size)
        l_size = max(sideX, sideY)
        output_shape = [1, 3, self.cut_size, self.cut_size]
        output_shape_2 = [1, 3, self.cut_size + 2, self.cut_size + 2]
        pad_input = F.pad(input,
                          ((sideY - max_size) // 2, (sideY - max_size) // 2,
                           (sideX - max_size) // 2, (sideX - max_size) // 2),
                          **padargs)
        cutout = resize(pad_input, out_shape=output_shape)

        if self.Overview > 0:
            if self.Overview <= 4:
                if self.Overview >= 1:
                    cutouts.append(cutout)
                if self.Overview >= 2:
                    cutouts.append(gray(cutout))
                if self.Overview >= 3:
                    cutouts.append(TF.hflip(cutout))
                if self.Overview == 4:
                    cutouts.append(gray(TF.hflip(cutout)))
            else:
                cutout = resize(pad_input, out_shape=output_shape)
                for _ in range(self.Overview):
                    cutouts.append(cutout)

            if cutout_debug:
                TF.to_pil_image(cutouts[0].clamp(0, 1).squeeze(0)).save(
                    "/content/cutout_overview0.jpg", quality=99)

        if self.InnerCrop > 0:
            for i in range(self.InnerCrop):
                size = int(
                    torch.rand([])**self.IC_Size_Pow * (max_size - min_size) +
                    min_size)
                offsetx = torch.randint(0, sideX - size + 1, ())
                offsety = torch.randint(0, sideY - size + 1, ())
                cutout = input[:, :, offsety:offsety + size,
                               offsetx:offsetx + size]
                if i <= int(self.IC_Grey_P * self.InnerCrop):
                    cutout = gray(cutout)
                cutout = resize(cutout, out_shape=output_shape)
                cutouts.append(cutout)
            if cutout_debug:
                TF.to_pil_image(cutouts[-1].clamp(0, 1).squeeze(0)).save(
                    "/content/cutout_InnerCrop.jpg", quality=99)
        cutouts = torch.cat(cutouts)
        if skip_augs is not True: cutouts = self.augs(cutouts)
        return cutouts


def spherical_dist_loss(x, y):
    x = F.normalize(x, dim=-1)
    y = F.normalize(y, dim=-1)
    return (x - y).norm(dim=-1).div(2).arcsin().pow(2).mul(2)


def tv_loss(input):
    """L2 total variation loss, as in Mahendran et al."""
    input = F.pad(input, (0, 1, 0, 1), 'replicate')
    x_diff = input[..., :-1, 1:] - input[..., :-1, :-1]
    y_diff = input[..., 1:, :-1] - input[..., :-1, :-1]
    return (x_diff**2 + y_diff**2).mean([1, 2, 3])


def range_loss(input):
    return (input - input.clamp(-1, 1)).pow(2).mean([1, 2, 3])


stop_on_next_loop = False  # Make sure GPU memory doesn't get corrupted from cancelling the run mid-way through, allow a full frame to complete


def do_run():
    seed = args.seed
    #print(range(args.start_frame, args.max_frames))
    for frame_num in range(args.start_frame, args.max_frames):
        if stop_on_next_loop:
            break

        display.clear_output(wait=True)

        # Print Frame progress if animation mode is on
        #print(f'Animation mode is {animation_mode}') #debug
        if args.animation_mode != "None":
            batchBar = tqdm(range(args.max_frames), desc="Frames")
            batchBar.n = frame_num
            batchBar.refresh()

        # Inits if not video frames
        if args.animation_mode != "Video Input":
            if args.init_image == '':
                init_image = None
            else:
                init_image = args.init_image
            init_scale = args.init_scale
            skip_steps = args.skip_steps

        if args.animation_mode == "2D":
            if args.key_frames:
                angle = args.angle_series[frame_num]
                zoom = args.zoom_series[frame_num]
                translation_x = args.translation_x_series[frame_num]
                translation_y = args.translation_y_series[frame_num]
                print(
                    f'angle: {angle}',
                    f'zoom: {zoom}',
                    f'translation_x: {translation_x}',
                    f'translation_y: {translation_y}',
                )

            if frame_num > 0:
                seed = seed + 1
                if resume_run and frame_num == start_frame:
                    img_0 = cv2.imread(
                        batchFolder +
                        f"/{batch_name}({batchNum})_{start_frame-1:04}.png")
                else:
                    img_0 = cv2.imread('prevFrame.png')
                center = (1 * img_0.shape[1] // 2, 1 * img_0.shape[0] // 2)
                trans_mat = np.float32([[1, 0, translation_x],
                                        [0, 1, translation_y]])
                rot_mat = cv2.getRotationMatrix2D(center, angle, zoom)
                trans_mat = np.vstack([trans_mat, [0, 0, 1]])
                rot_mat = np.vstack([rot_mat, [0, 0, 1]])
                transformation_matrix = np.matmul(rot_mat, trans_mat)
                img_0 = cv2.warpPerspective(img_0,
                                            transformation_matrix,
                                            (img_0.shape[1], img_0.shape[0]),
                                            borderMode=cv2.BORDER_WRAP)
                cv2.imwrite('prevFrameScaled.png', img_0)
                init_image = 'prevFrameScaled.png'
                init_scale = args.frames_scale
                skip_steps = args.calc_frames_skip_steps

        if args.animation_mode == "Video Input":
            seed = seed + 1
            init_image = f'{videoFramesFolder}/{frame_num+1:04}.jpg'
            init_scale = args.frames_scale
            skip_steps = args.calc_frames_skip_steps

        loss_values = []

        if seed is not None:
            np.random.seed(seed)
            random.seed(seed)
            torch.manual_seed(seed)
            #torch.cuda.manual_seed_all(seed) # jason -- commented this out because the above handles it and is device agnostic
            torch.backends.cudnn.deterministic = True

        target_embeds, weights = [], []

        if args.prompts_series is not None and frame_num >= len(
                args.prompts_series):
            frame_prompt = args.prompts_series[-1]
        elif args.prompts_series is not None:
            frame_prompt = args.prompts_series[frame_num]
        else:
            frame_prompt = []

        #print(args.image_prompts_series)
        if args.image_prompts_series is not None and frame_num >= len(
                args.image_prompts_series):
            image_prompt = args.image_prompts_series[-1]
        elif args.image_prompts_series is not None:
            image_prompt = args.image_prompts_series[frame_num]
        else:
            image_prompt = []

        if (type(frame_prompt) is list):
            frame_prompt = {"0": frame_prompt}

        print(f'Frame Prompt: {frame_prompt}')

        prev_sample_prompt = []
        model_stats = []

        def do_weights(s):
            nonlocal model_stats, prev_sample_prompt
            sample_prompt = []

            print_sample_prompt = False
            if (str(s) not in frame_prompt.keys()):
                sample_prompt = prev_sample_prompt.copy()
            else:
                print_sample_prompt = True
                sample_prompt = frame_prompt[str(s)].copy()
                prev_sample_prompt = sample_prompt.copy()

            #sample_prompt += additional_prompts

            if (print_sample_prompt):
                print(f' Prompt for step {s}: {sample_prompt}')

            model_stats = []
            for clip_model in clip_models:
                cutn = 16
                model_stat = {
                    "clip_model": None,
                    "target_embeds": [],
                    "make_cutouts": None,
                    "weights": []
                }
                model_stat["clip_model"] = clip_model

                for prompt in sample_prompt:
                    txt, weight = parse_prompt(prompt, {'s': s})
                    txt = clip_model.encode_text(
                        clip.tokenize(prompt).to(device)).float()

                    if args.fuzzy_prompt:
                        for i in range(25):
                            model_stat["target_embeds"].append(
                                (txt + torch.randn(txt.shape).to(device) *
                                 args.rand_mag).clamp(0, 1))
                            model_stat["weights"].append(weight)
                    else:
                        model_stat["target_embeds"].append(txt)
                        model_stat["weights"].append(weight)

                if image_prompt:
                    model_stat["make_cutouts"] = MakeCutouts(
                        clip_model.visual.input_resolution,
                        cutn,
                        skip_augs=skip_augs)
                    for prompt in image_prompt:
                        path, weight = parse_prompt(prompt, {'s': s})
                        weight *= magnitude_multiplier
                        img = Image.open(fetch(path)).convert('RGB')
                        img = TF.resize(img, min(side_x, side_y, *img.size),
                                        T.InterpolationMode.LANCZOS)
                        batch = model_stat["make_cutouts"](TF.to_tensor(
                            img).to(device).unsqueeze(0).mul(2).sub(1))
                        embed = clip_model.encode_image(
                            normalize(batch)).float()
                        if fuzzy_prompt:
                            for i in range(25):
                                model_stat["target_embeds"].append(
                                    (embed +
                                     torch.randn(embed.shape).to(device) *
                                     rand_mag).clamp(0, 1))
                                weights.extend([weight / cutn] * cutn)
                        else:
                            model_stat["target_embeds"].append(embed)
                            model_stat["weights"].extend([weight / cutn] *
                                                         cutn)

                model_stat["target_embeds"] = torch.cat(
                    model_stat["target_embeds"])
                model_stat["weights"] = torch.tensor(model_stat["weights"],
                                                     device=device)
                if model_stat["weights"].sum().abs() < 1e-3:
                    raise RuntimeError('The weights must not sum to 0.')
                model_stat["weights"] /= model_stat["weights"].sum().abs()
                model_stats.append(model_stat)

        initial_weights = False

        print(f'skip steps: {skip_steps}')

        if (skip_steps > 0):
            for i in range(skip_steps, 0, -1):
                if (str(i) in frame_prompt.keys()):
                    do_weights(i)
                    initial_weights = True
                    break

        if (not initial_weights):
            do_weights(0)

        init = None
        if init_image is not None:
            init = Image.open(fetch(init_image)).convert('RGB')
            init = init.resize((args.side_x, args.side_y), Image.LANCZOS)
            init = TF.to_tensor(init).to(device).unsqueeze(0).mul(2).sub(1)

        if args.perlin_init:
            if args.perlin_mode == 'color':
                init = create_perlin_noise([1.5**-i * 0.5 for i in range(12)],
                                           1, 1, False)
                init2 = create_perlin_noise([1.5**-i * 0.5 for i in range(8)],
                                            4, 4, False)
            elif args.perlin_mode == 'gray':
                init = create_perlin_noise([1.5**-i * 0.5 for i in range(12)],
                                           1, 1, True)
                init2 = create_perlin_noise([1.5**-i * 0.5 for i in range(8)],
                                            4, 4, True)
            else:
                init = create_perlin_noise([1.5**-i * 0.5 for i in range(12)],
                                           1, 1, False)
                init2 = create_perlin_noise([1.5**-i * 0.5 for i in range(8)],
                                            4, 4, True)
            # init = TF.to_tensor(init).add(TF.to_tensor(init2)).div(2).to(device)
            init = TF.to_tensor(init).add(TF.to_tensor(init2)).div(2).to(
                device).unsqueeze(0).mul(2).sub(1)
            del init2

        cur_t = None

        def cond_fn(x, t, y=None):
            with torch.enable_grad():
                x_is_NaN = False
                x = x.detach().requires_grad_()
                n = x.shape[0]
                if use_secondary_model is True:
                    alpha = torch.tensor(diffusion.sqrt_alphas_cumprod[cur_t],
                                         device=device,
                                         dtype=torch.float32)
                    sigma = torch.tensor(
                        diffusion.sqrt_one_minus_alphas_cumprod[cur_t],
                        device=device,
                        dtype=torch.float32)
                    cosine_t = alpha_sigma_to_t(alpha, sigma)
                    out = secondary_model(x, cosine_t[None].repeat([n])).pred
                    fac = diffusion.sqrt_one_minus_alphas_cumprod[cur_t]
                    x_in = out * fac + x * (1 - fac)
                    x_in_grad = torch.zeros_like(x_in)
                else:
                    my_t = torch.ones([n], device=device,
                                      dtype=torch.long) * cur_t
                    out = diffusion.p_mean_variance(model,
                                                    x,
                                                    my_t,
                                                    clip_denoised=False,
                                                    model_kwargs={'y': y})
                    fac = diffusion.sqrt_one_minus_alphas_cumprod[cur_t]
                    x_in = out['pred_xstart'] * fac + x * (1 - fac)
                    x_in_grad = torch.zeros_like(x_in)
                for model_stat in model_stats:
                    for i in range(args.cutn_batches):
                        t_int = int(
                            t.item()
                        ) + 1  #errors on last step without +1, need to find source
                        #when using SLIP Base model the dimensions need to be hard coded to avoid AttributeError: 'VisionTransformer' object has no attribute 'input_resolution'
                        try:
                            input_resolution = model_stat[
                                "clip_model"].visual.input_resolution
                        except:
                            input_resolution = 224

                        cuts = MakeCutoutsDango(
                            input_resolution,
                            Overview=args.cut_overview[1000 - t_int],
                            InnerCrop=args.cut_innercut[1000 - t_int],
                            IC_Size_Pow=args.cut_ic_pow,
                            IC_Grey_P=args.cut_icgray_p[1000 - t_int])
                        clip_in = normalize(cuts(x_in.add(1).div(2)))
                        image_embeds = model_stat["clip_model"].encode_image(
                            clip_in).float()
                        dists = spherical_dist_loss(
                            image_embeds.unsqueeze(1),
                            model_stat["target_embeds"].unsqueeze(0))
                        dists = dists.view([
                            args.cut_overview[1000 - t_int] +
                            args.cut_innercut[1000 - t_int], n, -1
                        ])
                        losses = dists.mul(
                            model_stat["weights"]).sum(2).mean(0)
                        loss_values.append(losses.sum().item(
                        ))  # log loss, probably shouldn't do per cutn_batch
                        x_in_grad += torch.autograd.grad(
                            losses.sum() * clip_guidance_scale,
                            x_in)[0] / cutn_batches
                tv_losses = tv_loss(x_in)
                if use_secondary_model is True:
                    range_losses = range_loss(out)
                else:
                    range_losses = range_loss(out['pred_xstart'])
                sat_losses = torch.abs(x_in - x_in.clamp(min=-1, max=1)).mean()
                loss = tv_losses.sum() * tv_scale + range_losses.sum(
                ) * range_scale + sat_losses.sum() * sat_scale
                if init is not None and args.init_scale:
                    init_losses = lpips_model(x_in, init)
                    loss = loss + init_losses.sum() * args.init_scale
                x_in_grad += torch.autograd.grad(loss, x_in)[0]
                if torch.isnan(x_in_grad).any() == False:
                    grad = -torch.autograd.grad(x_in, x, x_in_grad)[0]
                else:
                    # print("NaN'd")
                    x_is_NaN = True
                    grad = torch.zeros_like(x)
            if args.clamp_grad and x_is_NaN == False:
                magnitude = grad.square().mean().sqrt()
                timestep = (1000 - t.item()) / 1000
                clamp_max = 0

                #save_tensor_as_image(grad, "grad.png")

                if isinstance(args.clamp_max, list):
                    clamp_max = ease(args.clamp_max, timestep)
                elif isinstance(args.clamp_max, str):
                    clamp_max = float(numexpr.evaluate(args.clamp_max))
                else:
                    clamp_max = args.clamp_max

                return grad * magnitude.clamp(
                    max=args.clamp_max
                ) / magnitude  #min=-0.02, min=-clamp_max,
            return grad

        if args.sampling_mode == 'ddim':
            sample_fn = diffusion.ddim_sample_loop_progressive
        else:
            sample_fn = diffusion.plms_sample_loop_progressive

        image_display = Output()
        for i in range(args.n_batches):
            if args.animation_mode == 'None':
                #display.clear_output(wait=True)
                batchBar = tqdm(range(args.n_batches), desc="Batches")
                batchBar.n = i
                batchBar.refresh()
            print('')
            #display.display(image_display)
            gc.collect()
            torch.cuda.empty_cache()
            cur_t = diffusion.num_timesteps - skip_steps - 1
            total_steps = cur_t

            if perlin_init:
                init = regen_perlin()

            def do_sample_fn(_init_image, _skip):
                if args.sampling_mode == 'ddim':
                    samples = sample_fn(
                        model,
                        (batch_size, 3, args.side_y, args.side_x),
                        clip_denoised=clip_denoised,
                        model_kwargs={},
                        cond_fn=cond_fn,
                        progress=True,
                        skip_timesteps=_skip,
                        init_image=init,
                        randomize_class=randomize_class,
                        eta=eta,
                    )
                else:
                    samples = sample_fn(
                        model,
                        (batch_size, 3, args.side_y, args.side_x),
                        clip_denoised=clip_denoised,
                        model_kwargs={},
                        cond_fn=cond_fn,
                        progress=True,
                        skip_timesteps=_skip,
                        init_image=init,
                        randomize_class=randomize_class,
                        order=2,
                    )

                return samples

            # with run_display:
            # display.clear_output(wait=True)
            imgToSharpen = None
            adjustment_prompt = []
            while cur_t >= stop_early:
                samples = do_sample_fn(init, steps - cur_t - 1)
                for j, sample in enumerate(samples):
                    cur_t -= 1
                    if (cur_t < stop_early):
                        cur_t = -1

                    intermediateStep = False
                    if args.steps_per_checkpoint is not None:
                        if j % steps_per_checkpoint == 0 and j > 0:
                            intermediateStep = True
                    elif j in args.intermediate_saves:
                        intermediateStep = True
                    with image_display:
                        if j % args.display_rate == 0 or cur_t == -1 or intermediateStep == True:
                            for k, image in enumerate(sample['pred_xstart']):
                                # tqdm.write(f'Batch {i}, step {j}, output {k}:')
                                current_time = datetime.now().strftime(
                                    '%y%m%d-%H%M%S_%f')
                                percent = math.ceil(j / total_steps * 100)
                                if args.n_batches > 0:
                                    #if intermediates are saved to the subfolder, don't append a step or percentage to the name
                                    if cur_t == -1 and args.intermediates_in_subfolder is True:
                                        save_num = f'{frame_num:04}' if animation_mode != "None" else i
                                        filename = f'{args.batch_name}_{args.batchNum}_{save_num}.png'
                                    else:
                                        #If we're working with percentages, append it
                                        if args.steps_per_checkpoint is not None:
                                            filename = f'{args.batch_name}({args.batchNum})_{i:04}-{percent:02}%.png'
                                        # Or else, iIf we're working with specific steps, append those
                                        else:
                                            filename = f'{args.batch_name}({args.batchNum})_{i:04}-{j:03}.png'
                                image = TF.to_pil_image(
                                    image.add(1).div(2).clamp(0, 1))
                                #add some key metadata to the PNG if the commandline allows it
                                metadata = PngInfo()
                                if add_metadata == True:
                                    metadata.add_text("prompt",
                                                      str(text_prompts))
                                    metadata.add_text("seed", str(seed))
                                    metadata.add_text("steps", str(steps))
                                    metadata.add_text("init_image",
                                                      str(init_image))
                                    metadata.add_text("skip_steps",
                                                      str(skip_steps))
                                    metadata.add_text("clip_guidance_scale",
                                                      str(clip_guidance_scale))
                                    metadata.add_text("tv_scale",
                                                      str(tv_scale))
                                    metadata.add_text("range_scale",
                                                      str(range_scale))
                                    metadata.add_text("sat_scale",
                                                      str(sat_scale))
                                    metadata.add_text("eta", str(eta))
                                    metadata.add_text("clamp_max",
                                                      str(clamp_max))
                                    metadata.add_text("cut_overview",
                                                      str(cut_overview))
                                    metadata.add_text("cut_innercut",
                                                      str(cut_innercut))
                                    metadata.add_text("cut_ic_pow",
                                                      str(cut_ic_pow))

                                if j % args.display_rate == 0 or cur_t == -1:
                                    if cl_args.cuda != '0':
                                        image.save(
                                            f"progress{cl_args.cuda}.png"
                                        )  # note the GPU being used if it's not 0, so it won't overwrite other GPU's work
                                    else:
                                        image.save('progress.png')
                                    display.clear_output(wait=True)
                                    #display.display(display.Image('progress.png'))
                                if args.steps_per_checkpoint is not None:
                                    if j % args.steps_per_checkpoint == 0 and j > 0:
                                        if args.intermediates_in_subfolder is True:
                                            image.save(
                                                f'{partialFolder}/{filename}')
                                        else:
                                            image.save(
                                                f'{batchFolder}/{filename}')
                                else:
                                    if j in args.intermediate_saves:
                                        if args.intermediates_in_subfolder is True:
                                            image.save(
                                                f'{partialFolder}/{filename}')
                                        else:
                                            image.save(
                                                f'{batchFolder}/{filename}')
                                    if geninit is True:
                                        image.save('geninit.png')
                                        raise KeyboardInterrupt

                                if cur_t == -1:
                                    if frame_num == 0:
                                        save_settings()
                                    if args.animation_mode != "None":
                                        print('saving prev frame for animation'
                                              )  #debug
                                        image.save('prevFrame.png')
                                    if args.sharpen_preset != "Off" and animation_mode == "None":
                                        imgToSharpen = image
                                        if args.keep_unsharp is True:
                                            image.save(
                                                f'{unsharpenFolder}/{filename}'
                                            )
                                    else:
                                        image.save(f'{batchFolder}/{filename}',
                                                   pnginfo=metadata)
                                    if args.animation_mode == "None" and letsgobig == False:
                                        print('Incrementing seed by one.')
                                        seed = seed + 1
                                        np.random.seed(seed)
                                        random.seed(seed)
                                        torch.manual_seed(seed)
                                    # if frame_num != args.max_frames-1:
                                    #   display.clear_output()

                    dynamic_adjustment = False
                    adjustment_prompt = []
                    magnitude_multiplier = 1
                    image = sample['pred_xstart'][0]
                    image = TF.to_pil_image(image.add(1).div(2).clamp(0, 1))

                    if (gui):
                        prdgui.update_image(image)
                        #prdgui.update_text(str(cur_t))

                    if (dynamic_adjustment):
                        stat = ImageStat.Stat(image)

                        print(f" stddev: {stat.stddev}")
                        print(f"var:    {stat.var}")
                        print(f"mean:   {stat.mean}")
                        # Inaccurate way of calculating brightness.  Adjust later.
                        brightness = (stat.mean[0] + stat.mean[1] +
                                      stat.mean[2]) / 3

                        #print(f' brightness: {brightness}')
                        overexposure_threshold = 140
                        overexposure_adjustment_magnitude = 10
                        overexposure_adjustment_max = 4

                        underexposure_threshold = 80
                        underexposure_adjustment_magnitude = 10
                        underexposure_adjustment_max = 4

                        #Track the total magnitude of the adjustments so it can be added to the main prompt
                        total_adjustment_magnitude = 0
                        adjustment_prompt = []

                        if (brightness > overexposure_threshold):
                            overexposure = brightness - overexposure_threshold
                            magnitude = overexposure / (
                                (255 - overexposure_threshold) /
                                overexposure_adjustment_magnitude)
                            if (magnitude > overexposure_adjustment_max):
                                magnitude = overexposure_adjustment_max
                            adjustment_prompt += [
                                #f'overexposed:-{magnitude}',
                                #f'grainy:-{magnitude}', f'low contrast:{magnitude}'
                                f'overexposed, grainy, high contrast, brightness:-{magnitude}',
                                f'dark color scheme:{magnitude}',
                                #f'low contrast:{magnitude}',
                                #f'white, yellow, pink, magenta:-{magnitude}'
                            ]
                            total_adjustment_magnitude += abs(magnitude)

                        if (brightness < underexposure_threshold):
                            underexposure = underexposure_threshold - brightness
                            magnitude = underexposure / underexposure_threshold * underexposure_adjustment_magnitude
                            if (magnitude > underexposure_adjustment_max):
                                magnitude = underexposure_adjustment_max
                            adjustment_prompt += [
                                f'bright color scheme, midday, blinding light:{magnitude}'
                            ]
                            total_adjustment_magnitude += abs(magnitude)

                        if (len(adjustment_prompt) > 0):
                            print(
                                f" {j}: {stat.mean}/{brightness}: {adjustment_prompt}"
                            )
                        magnitude_multiplier += total_adjustment_magnitude

                        #if (j < 40 and len(adjustment_prompt) > 0):
                        #    magnitude_multiplier *= (j + 1) / 40

                    do_weights(steps - cur_t - 1)

                    image = sample['pred_xstart'][0]
                    image = TF.to_pil_image(image.add(1).div(2).clamp(0, 1))
                    stat = ImageStat.Stat(image)

                    brightness = sum(stat.mean) / len(stat.mean)
                    contrast = sum(stat.stddev) / len(stat.stddev)

                    s = steps - cur_t

                    #print(f" Contrast at {s}: {contrast}")
                    #print(f" Brightness at {s}: {brightness}")

                    if (s % adjustment_interval
                            == 0) and (fix_brightness_contrast == True):
                        if (high_brightness_adjust
                                and s > high_brightness_start
                                and brightness > high_brightness_threshold):
                            print(
                                " Brightness over threshold. Compensating! Total steps counter might change, it's okay..."
                            )
                            filter = ImageEnhance.Brightness(image)
                            image = filter.enhance(
                                high_brightness_adjust_amount)
                            init = TF.to_tensor(image).to(device).unsqueeze(
                                0).mul(2).sub(1)
                            break

                        if (low_brightness_adjust and s > low_brightness_start
                                and brightness < low_brightness_threshold):
                            print(
                                " Brightness below threshold. Compensating! Total steps counter might change, it's okay..."
                            )
                            filter = ImageEnhance.Brightness(image)
                            image = filter.enhance(
                                low_brightness_adjust_amount)
                            init = TF.to_tensor(image).to(device).unsqueeze(
                                0).mul(2).sub(1)
                            break

                        if (high_contrast_adjust and s > high_contrast_start
                                and contrast > high_contrast_threshold):
                            print(
                                " Contrast over threshold. Compensating! Total steps counter might change, it's okay..."
                            )
                            filter = ImageEnhance.Contrast(image)
                            image = filter.enhance(high_contrast_adjust_amount)
                            init = TF.to_tensor(image).to(device).unsqueeze(
                                0).mul(2).sub(1)
                            break

                        if (low_contrast_adjust and s > low_contrast_start
                                and contrast < low_contrast_threshold):
                            print(
                                " Contrast below threshold. Compensating! Total steps counter might change, it's okay..."
                            )
                            filter = ImageEnhance.Contrast(image)
                            image = filter.enhance(low_contrast_adjust_amount)
                            init = TF.to_tensor(image).to(device).unsqueeze(
                                0).mul(2).sub(1)
                            break

                    if (cur_t == -1):
                        break

            with image_display:
                if args.sharpen_preset != "Off" and animation_mode == "None":
                    print(
                        'Skipping Diffusion Sharpening (not currently supported)...'
                    )
                    #do_superres(imgToSharpen, f'{batchFolder}/{filename}')
                    display.clear_output()

            plt.plot(np.array(loss_values), 'r')


def save_settings():
    setting_list = {
        'batch_name': batch_name,
        'text_prompts': text_prompts,
        'n_batches': n_batches,
        'steps': steps,
        'display_rate': display_rate,
        'width_height_scale': width_height_scale,
        'width': int(width_height[0] / width_height_scale),
        'height': int(width_height[1] / width_height_scale),
        'set_seed': seed,
        'image_prompts': image_prompts,
        'clip_guidance_scale': clip_guidance_scale,
        'tv_scale': tv_scale,
        'range_scale': range_scale,
        'sat_scale': sat_scale,
        # 'cutn': cutn,
        'cutn_batches': cutn_batches,
        'max_frames': max_frames,
        'interp_spline': interp_spline,
        # 'rotation_per_frame': rotation_per_frame,
        'init_image': init_image,
        'init_scale': init_scale,
        'skip_steps': skip_steps,
        # 'zoom_per_frame': zoom_per_frame,
        'frames_scale': frames_scale,
        'frames_skip_steps': frames_skip_steps,
        'perlin_init': perlin_init,
        'perlin_mode': perlin_mode,
        'skip_augs': skip_augs,
        'randomize_class': randomize_class,
        'clip_denoised': clip_denoised,
        'clamp_grad': clamp_grad,
        'clamp_max': clamp_max,
        'fuzzy_prompt': fuzzy_prompt,
        'rand_mag': rand_mag,
        'eta': eta,
        'diffusion_model': diffusion_model,
        'use_secondary_model': use_secondary_model,
        'diffusion_steps': diffusion_steps,
        'sampling_mode': sampling_mode,
        'ViTB32': ViTB32,
        'ViTB16': ViTB16,
        'ViTL14': ViTL14,
        'ViTL14_336': ViTL14_336,
        'RN101': RN101,
        'RN50': RN50,
        'RN50x4': RN50x4,
        'RN50x16': RN50x16,
        'RN50x64': RN50x64,
        #        'SLIPB16': SLIPB16,
        #        'SLIPL16': SLIPL16,
        'cut_overview': str(cut_overview),
        'cut_innercut': str(cut_innercut),
        'cut_ic_pow': cut_ic_pow,
        'cut_icgray_p': str(cut_icgray_p),
        'animation_mode': animation_mode,
        'key_frames': key_frames,
        'angle': angle,
        'zoom': zoom,
        'translation_x': translation_x,
        'translation_y': translation_y,
        'video_init_path': video_init_path,
        'extract_nth_frame': extract_nth_frame,
        'stop_early': stop_early,
        'fix_brightness_contrast': fix_brightness_contrast,
        'adjustment_interval': adjustment_interval,
        'high_contrast_threshold': high_contrast_threshold,
        'high_contrast_adjust_amount': high_contrast_adjust_amount,
        'high_contrast_start': high_contrast_start,
        'high_contrast_adjust': high_contrast_adjust,
        'low_contrast_threshold': low_contrast_threshold,
        'low_contrast_adjust_amount': low_contrast_adjust_amount,
        'low_contrast_start': low_contrast_start,
        'low_contrast_adjust': low_contrast_adjust,
        'high_brightness_threshold': high_brightness_threshold,
        'high_brightness_adjust_amount': high_brightness_adjust_amount,
        'high_brightness_start': high_brightness_start,
        'high_brightness_adjust': high_brightness_adjust,
        'low_brightness_threshold': low_brightness_threshold,
        'low_brightness_adjust_amount': low_brightness_adjust_amount,
        'low_brightness_start': low_brightness_start,
        'low_brightness_adjust': low_brightness_adjust,
        'sharpen_preset': sharpen_preset,
        'keep_unsharp': keep_unsharp,
        'gobig_orientation': gobig_orientation,
    }
    with open(f"{batchFolder}/{batch_name}_{batchNum}_settings.json",
              "w+",
              encoding="utf-8") as f:  #save settings
        json.dump(setting_list, f, ensure_ascii=False, indent=4)


#@title 2.3 Define the secondary diffusion model


def append_dims(x, n):
    return x[(Ellipsis, *(None, ) * (n - x.ndim))]


def expand_to_planes(x, shape):
    return append_dims(x, len(shape)).repeat([1, 1, *shape[2:]])


def alpha_sigma_to_t(alpha, sigma):
    return torch.atan2(sigma, alpha) * 2 / math.pi


def t_to_alpha_sigma(t):
    return torch.cos(t * math.pi / 2), torch.sin(t * math.pi / 2)


@dataclass
class DiffusionOutput:
    v: torch.Tensor
    pred: torch.Tensor
    eps: torch.Tensor


class ConvBlock(nn.Sequential):
    def __init__(self, c_in, c_out):
        super().__init__(
            nn.Conv2d(c_in, c_out, 3, padding=1),
            nn.ReLU(inplace=True),
        )


class SkipBlock(nn.Module):
    def __init__(self, main, skip=None):
        super().__init__()
        self.main = nn.Sequential(*main)
        self.skip = skip if skip else nn.Identity()

    def forward(self, input):
        return torch.cat([self.main(input), self.skip(input)], dim=1)


class FourierFeatures(nn.Module):
    def __init__(self, in_features, out_features, std=1.):
        super().__init__()
        assert out_features % 2 == 0
        self.weight = nn.Parameter(
            torch.randn([out_features // 2, in_features]) * std)

    def forward(self, input):
        f = 2 * math.pi * input @ self.weight.T
        return torch.cat([f.cos(), f.sin()], dim=-1)


class SecondaryDiffusionImageNet(nn.Module):
    def __init__(self):
        super().__init__()
        c = 64  # The base channel count

        self.timestep_embed = FourierFeatures(1, 16)

        self.net = nn.Sequential(
            ConvBlock(3 + 16, c),
            ConvBlock(c, c),
            SkipBlock([
                nn.AvgPool2d(2),
                ConvBlock(c, c * 2),
                ConvBlock(c * 2, c * 2),
                SkipBlock([
                    nn.AvgPool2d(2),
                    ConvBlock(c * 2, c * 4),
                    ConvBlock(c * 4, c * 4),
                    SkipBlock([
                        nn.AvgPool2d(2),
                        ConvBlock(c * 4, c * 8),
                        ConvBlock(c * 8, c * 4),
                        nn.Upsample(scale_factor=2,
                                    mode='bilinear',
                                    align_corners=False),
                    ]),
                    ConvBlock(c * 8, c * 4),
                    ConvBlock(c * 4, c * 2),
                    nn.Upsample(scale_factor=2,
                                mode='bilinear',
                                align_corners=False),
                ]),
                ConvBlock(c * 4, c * 2),
                ConvBlock(c * 2, c),
                nn.Upsample(scale_factor=2,
                            mode='bilinear',
                            align_corners=False),
            ]),
            ConvBlock(c * 2, c),
            nn.Conv2d(c, 3, 3, padding=1),
        )

    def forward(self, input, t):
        timestep_embed = expand_to_planes(self.timestep_embed(t[:, None]),
                                          input.shape)
        v = self.net(torch.cat([input, timestep_embed], dim=1))
        alphas, sigmas = map(partial(append_dims, n=v.ndim),
                             t_to_alpha_sigma(t))
        pred = input * alphas - v * sigmas
        eps = input * sigmas + v * alphas
        return DiffusionOutput(v, pred, eps)


class SecondaryDiffusionImageNet2(nn.Module):
    def __init__(self):
        super().__init__()
        c = 64  # The base channel count
        cs = [c, c * 2, c * 2, c * 4, c * 4, c * 8]

        self.timestep_embed = FourierFeatures(1, 16)
        self.down = nn.AvgPool2d(2)
        self.up = nn.Upsample(scale_factor=2,
                              mode='bilinear',
                              align_corners=False)

        self.net = nn.Sequential(
            ConvBlock(3 + 16, cs[0]),
            ConvBlock(cs[0], cs[0]),
            SkipBlock([
                self.down,
                ConvBlock(cs[0], cs[1]),
                ConvBlock(cs[1], cs[1]),
                SkipBlock([
                    self.down,
                    ConvBlock(cs[1], cs[2]),
                    ConvBlock(cs[2], cs[2]),
                    SkipBlock([
                        self.down,
                        ConvBlock(cs[2], cs[3]),
                        ConvBlock(cs[3], cs[3]),
                        SkipBlock([
                            self.down,
                            ConvBlock(cs[3], cs[4]),
                            ConvBlock(cs[4], cs[4]),
                            SkipBlock([
                                self.down,
                                ConvBlock(cs[4], cs[5]),
                                ConvBlock(cs[5], cs[5]),
                                ConvBlock(cs[5], cs[5]),
                                ConvBlock(cs[5], cs[4]),
                                self.up,
                            ]),
                            ConvBlock(cs[4] * 2, cs[4]),
                            ConvBlock(cs[4], cs[3]),
                            self.up,
                        ]),
                        ConvBlock(cs[3] * 2, cs[3]),
                        ConvBlock(cs[3], cs[2]),
                        self.up,
                    ]),
                    ConvBlock(cs[2] * 2, cs[2]),
                    ConvBlock(cs[2], cs[1]),
                    self.up,
                ]),
                ConvBlock(cs[1] * 2, cs[1]),
                ConvBlock(cs[1], cs[0]),
                self.up,
            ]),
            ConvBlock(cs[0] * 2, cs[0]),
            nn.Conv2d(cs[0], 3, 3, padding=1),
        )

    def forward(self, input, t):
        timestep_embed = expand_to_planes(self.timestep_embed(t[:, None]),
                                          input.shape)
        v = self.net(torch.cat([input, timestep_embed], dim=1))
        alphas, sigmas = map(partial(append_dims, n=v.ndim),
                             t_to_alpha_sigma(t))
        pred = input * alphas - v * sigmas
        eps = input * sigmas + v * alphas
        return DiffusionOutput(v, pred, eps)


"""# 2. Diffusion and CLIP model settings"""

#@markdown ####**Models Settings:**
#diffusion_model = "512x512_diffusion_uncond_finetune_008100" #@param ["256x256_diffusion_uncond", "512x512_diffusion_uncond_finetune_008100"]
#use_secondary_model = True #@param {type: 'boolean'}

timestep_respacing = '50'  # param ['25','50','100','150','250','500','1000','ddim25','ddim50', 'ddim75', 'ddim100','ddim150','ddim250','ddim500','ddim1000']
#diffusion_steps = 1000 # param {type: 'number'}
use_checkpoint = True  #@param {type: 'boolean'}
#ViTB32 = True #@param{type:"boolean"} Low RAM requirement, low accuracy
#ViTB16 = True #@param{type:"boolean"} Low RAM requirement, medium accuracy
#ViTL14 = False #@param{type:"boolean"} High RAM requirement, very high accuracy
#RN101 = True #@param{type:"boolean"} Low RAM requirement, low accuracy
#RN50 = True #@param{type:"boolean"} Low RAM requirement, medium accuracy
#RN50x4 = True #@param{type:"boolean"} Medium RAM requirement, high accuracy
#RN50x16 = False #@param{type:"boolean"} High RAM requirement, high accuracy
#SLIPB16 = False # param{type:"boolean"}
#SLIPL16 = False # param{type:"boolean"}
other_sampling_mode = 'bicubic'
#@markdown If you're having issues with model downloads, check this to compare SHA's:
check_model_SHA = False  #@param{type:"boolean"}

model_256_SHA = '983e3de6f95c88c81b2ca7ebb2c217933be1973b1ff058776b970f901584613a'
model_512_SHA = '9c111ab89e214862b76e1fa6a1b3f1d329b1a88281885943d2cdbe357ad57648'
model_secondary_SHA = '983e3de6f95c88c81b2ca7ebb2c217933be1973b1ff058776b970f901584613a'

model_256_link = 'https://openaipublic.blob.core.windows.net/diffusion/jul-2021/256x256_diffusion_uncond.pt'
model_512_link = 'http://batbot.tv/ai/models/guided-diffusion/512x512_diffusion_uncond_finetune_008100.pt'
model_secondary_link = 'https://v-diffusion.s3.us-west-2.amazonaws.com/secondary_model_imagenet_2.pth'

model_256_path = f'{model_path}/256x256_diffusion_uncond.pt'
model_512_path = f'{model_path}/512x512_diffusion_uncond_finetune_008100.pt'
model_secondary_path = f'{model_path}/secondary_model_imagenet_2.pth'

# Download the diffusion model
if diffusion_model == '256x256_diffusion_uncond':
    if os.path.exists(model_256_path) and check_model_SHA:
        print('Checking 256 Diffusion File')
        with open(model_256_path, "rb") as f:
            bytes = f.read()
            hash = hashlib.sha256(bytes).hexdigest()
        if hash == model_256_SHA:
            print('256 Model SHA matches')
            model_256_downloaded = True
        else:
            print("256 Model SHA doesn't match, redownloading...")
            #!wget --continue {model_256_link} -P {model_path}
            urllib.request.urlretrieve(model_256_link, model_256_path)
            model_256_downloaded = True
    elif os.path.exists(
            model_256_path
    ) and not check_model_SHA or model_256_downloaded == True:
        pass
    else:
        print("256 Model downloading, this might take a while...")
        #!wget --continue {model_256_link} -P {model_path}
        urllib.request.urlretrieve(model_256_link, model_256_path)
        model_256_downloaded = True
elif diffusion_model == '512x512_diffusion_uncond_finetune_008100':
    if os.path.exists(model_512_path) and check_model_SHA:
        print('Checking 512 Diffusion File')
        with open(model_512_path, "rb") as f:
            bytes = f.read()
            hash = hashlib.sha256(bytes).hexdigest()
        if hash == model_512_SHA:
            print('512 Model SHA matches')
            model_512_downloaded = True
        else:
            print("512 Model SHA doesn't match, redownloading...")
            #!wget --continue {model_512_link} -P {model_path}
            urllib.request.urlretrieve(model_512_link, model_512_path)
            model_512_downloaded = True
    elif os.path.exists(
            model_512_path
    ) and not check_model_SHA or model_512_downloaded == True:
        pass
    else:
        #!wget --continue {model_512_link} -P {model_path}
        print(
            f"512 Model downloading to {model_path}, this might take a while..."
        )
        urllib.request.urlretrieve(model_512_link, model_512_path)
        model_512_downloaded = True

# Download the secondary diffusion model v2
if use_secondary_model == True:
    if os.path.exists(model_secondary_path) and check_model_SHA:
        print('Checking Secondary Diffusion File')
        with open(model_secondary_path, "rb") as f:
            bytes = f.read()
            hash = hashlib.sha256(bytes).hexdigest()
        if hash == model_secondary_SHA:
            print('Secondary Model SHA matches')
            model_secondary_downloaded = True
        else:
            print("Secondary Model SHA doesn't match, redownloading...")
            #!wget --continue {model_secondary_link} -P {model_path}
            urllib.request.urlretrieve(model_secondary_link,
                                       model_secondary_path)
            model_secondary_downloaded = True
    elif os.path.exists(
            model_secondary_path
    ) and not check_model_SHA or model_secondary_downloaded == True:
        pass
    else:
        #!wget --continue {model_secondary_link} -P {model_path}
        print('Secondary Model downloading, this might take a while...')
        urllib.request.urlretrieve(model_secondary_link, model_secondary_path)
        model_secondary_downloaded = True

model_config = model_and_diffusion_defaults()
if diffusion_model == '512x512_diffusion_uncond_finetune_008100':
    model_config.update({
        'attention_resolutions': '32, 16, 8',
        'class_cond': False,
        'diffusion_steps': diffusion_steps,
        'rescale_timesteps': True,
        'timestep_respacing': timestep_respacing,
        'image_size': 512,
        'learn_sigma': True,
        'noise_schedule': 'linear',
        'num_channels': 256,
        'num_head_channels': 64,
        'num_res_blocks': 2,
        'resblock_updown': True,
        'use_checkpoint': use_checkpoint,
        'use_fp16': fp16_mode,
        'use_scale_shift_norm': True,
    })
elif diffusion_model == '256x256_diffusion_uncond':
    model_config.update({
        'attention_resolutions': '32, 16, 8',
        'class_cond': False,
        'diffusion_steps': diffusion_steps,
        'rescale_timesteps': True,
        'timestep_respacing': timestep_respacing,
        'image_size': 256,
        'learn_sigma': True,
        'noise_schedule': 'linear',
        'num_channels': 256,
        'num_head_channels': 64,
        'num_res_blocks': 2,
        'resblock_updown': True,
        'use_checkpoint': use_checkpoint,
        'use_fp16': fp16_mode,
        'use_scale_shift_norm': True,
    })

model_default = model_config['image_size']

if use_secondary_model:
    secondary_model = SecondaryDiffusionImageNet2()
    secondary_model.load_state_dict(
        torch.load(f'{model_path}/secondary_model_imagenet_2.pth',
                   map_location='cpu'))
    secondary_model.eval().requires_grad_(False).to(device)

clip_models = []
if ViTB32 is True:
    clip_models.append(
        clip.load('ViT-B/32',
                  jit=False)[0].eval().requires_grad_(False).to(device))
if ViTB16 is True:
    clip_models.append(
        clip.load('ViT-B/16',
                  jit=False)[0].eval().requires_grad_(False).to(device))
if ViTL14 is True:
    clip_models.append(
        clip.load('ViT-L/14',
                  jit=False)[0].eval().requires_grad_(False).to(device))
if ViTL14_336 is True:
    clip_models.append(
        clip.load('ViT-L/14@336px',
                  jit=False)[0].eval().requires_grad_(False).to(device))
if RN50 is True:
    clip_models.append(
        clip.load('RN50',
                  jit=False)[0].eval().requires_grad_(False).to(device))
if RN50x4 is True:
    clip_models.append(
        clip.load('RN50x4',
                  jit=False)[0].eval().requires_grad_(False).to(device))
if RN50x16 is True:
    clip_models.append(
        clip.load('RN50x16',
                  jit=False)[0].eval().requires_grad_(False).to(device))
if RN50x64 is True:
    clip_models.append(
        clip.load('RN50x64',
                  jit=False)[0].eval().requires_grad_(False).to(device))
if RN101 is True:
    clip_models.append(
        clip.load('RN101',
                  jit=False)[0].eval().requires_grad_(False).to(device))
"""
if SLIPB16:
    SLIPB16model = SLIP_VITB16(ssl_mlp_dim=4096, ssl_emb_dim=256)
    if not os.path.exists(f'{model_path}/slip_base_100ep.pt'):
        #!wget https://dl.fbaipublicfiles.com/slip/slip_base_100ep.pt -P {model_path}
        urllib.request.urlretrieve(
            "https://dl.fbaipublicfiles.com/slip/slip_base_100ep.pt",
            model_path)
    sd = torch.load(f'{model_path}/slip_base_100ep.pt')
    real_sd = {}
    for k, v in sd['state_dict'].items():
        real_sd['.'.join(k.split('.')[1:])] = v
    del sd
    SLIPB16model.load_state_dict(real_sd)
    SLIPB16model.requires_grad_(False).eval().to(device)

    clip_models.append(SLIPB16model)

if SLIPL16:
    SLIPL16model = SLIP_VITL16(ssl_mlp_dim=4096, ssl_emb_dim=256)
    if not os.path.exists(f'{model_path}/slip_large_100ep.pt'):
        #!wget https://dl.fbaipublicfiles.com/slip/slip_large_100ep.pt -P {model_path}
        urllib.request.urlretrieve(
            "https://dl.fbaipublicfiles.com/slip/slip_large_100ep.pt",
            model_path)
    sd = torch.load(f'{model_path}/slip_large_100ep.pt')
    real_sd = {}
    for k, v in sd['state_dict'].items():
        real_sd['.'.join(k.split('.')[1:])] = v
    del sd
    SLIPL16model.load_state_dict(real_sd)
    SLIPL16model.requires_grad_(False).eval().to(device)

    clip_models.append(SLIPL16model)
"""
normalize = T.Normalize(mean=[0.48145466, 0.4578275, 0.40821073],
                        std=[0.26862954, 0.26130258, 0.27577711])
lpips_model = lpips.LPIPS(net='vgg').to(device)
"""# 3. Settings"""
# REMOVED FOR COMMAND LINE ARGS
#@markdown ####**Basic Settings:**
#batch_name = 'SpyNovel' #@param{type: 'string'}
#steps = 600 #@param [25,50,100,150,250,500,1000]{type: 'raw', allow-input: true}
#width_height = [512, 832]#@param{type: 'raw'}
#clip_guidance_scale = 5000 #@param{type: 'number'}
#tv_scale =  0#@param{type: 'number'}
#range_scale =   150#@param{type: 'number'}
#sat_scale =   0#@param{type: 'number'}
#cutn_batches = 1  #@param{type: 'number'}
#skip_augs = False#@param{type: 'boolean'}

#@markdown ---

#@markdown ####**Init Settings:**
#init_image = None #@param{type: 'string'}
#init_scale = 1000 #@param{type: 'integer'}
#skip_steps = 0 #@param{type: 'integer'}

#Get corrected sizes
side_x = (width_height[0] // 64) * 64
side_y = (width_height[1] // 64) * 64
if side_x != width_height[0] or side_y != width_height[1]:
    print(
        f'Changing output size to {side_x}x{side_y}. Dimensions must by multiples of 64.'
    )

#Update Model Settings
timestep_respacing = f'ddim{steps}'
diffusion_steps = (1000 // steps) * steps if steps < 1000 else steps
model_config.update({
    'timestep_respacing': timestep_respacing,
    'diffusion_steps': diffusion_steps,
})

#Make folder for batch
batchFolder = f'{outDirPath}/{batch_name}'
createPath(batchFolder)
"""###Animation Settings"""

#@markdown ####**Animation Mode:**
animation_mode = "None"  #@param['None', '2D', 'Video Input']
#@markdown *For animation, you probably want to turn `cutn_batches` to 1 to make it quicker.*

#@markdown ---

#@markdown ####**Video Input Settings:**
#video_init_path = "/content/training.mp4" #@param {type: 'string'}
#extract_nth_frame = 2 #@param {type:"number"}

if animation_mode == "Video Input":
    videoFramesFolder = f'/content/videoFrames'
    createPath(videoFramesFolder)
    print(f"Exporting Video Frames (1 every {extract_nth_frame})...")
    try:
        #!rm {videoFramesFolder}/*.jpg
        tempfileList = glob.glob(videoFramesFolder + '/*.jpg')
        for tempfilePath in tempfileList:
            os.remove(tempfilePath)
    except:
        print('')
    vf = f'"select=not(mod(n\,{extract_nth_frame}))"'
    subprocess.run([
        'ffmpeg', '-i', f'{video_init_path}', '-vf', f'{vf}', '-vsync', 'vfr',
        '-q:v', '2', '-loglevel', 'error', '-stats',
        f'{videoFramesFolder}/%04d.jpg'
    ],
                   stdout=subprocess.PIPE).stdout.decode('utf-8')

#@markdown ---

#@markdown ####**2D Animation Settings:**
#@markdown `zoom` is a multiplier of dimensions, 1 is no zoom.

#key_frames = True #@param {type:"boolean"}
#max_frames = 10000#@param {type:"number"}

if animation_mode == "Video Input":
    max_frames = len(glob(f'{videoFramesFolder}/*.jpg'))

#interp_spline = 'Linear' #Do not change, currently will not look good. param ['Linear','Quadratic','Cubic']{type:"string"}
#angle = "0:(0)"#@param {type:"string"}
#zoom = "0: (1), 10: (1.05)"#@param {type:"string"}
#translation_x = "0: (0)"#@param {type:"string"}
#translation_y = "0: (0)"#@param {type:"string"}

#@markdown ---

#@markdown ####**Coherency Settings:**
#@markdown `frame_scale` tries to guide the new frame to looking like the old one. A good default is 1500.
#frames_scale = 1500 #@param{type: 'integer'}
#@markdown `frame_skip_steps` will blur the previous frame - higher values will flicker less but struggle to add enough new detail to zoom into.
#frames_skip_steps = '60%' #@param ['40%', '50%', '60%', '70%', '80%'] {type: 'string'}


def parse_key_frames(string, prompt_parser=None):
    """Given a string representing frame numbers paired with parameter values at that frame,
    return a dictionary with the frame numbers as keys and the parameter values as the values.

    Parameters
    ----------
    string: string
        Frame numbers paired with parameter values at that frame number, in the format
        'framenumber1: (parametervalues1), framenumber2: (parametervalues2), ...'
    prompt_parser: function or None, optional
        If provided, prompt_parser will be applied to each string of parameter values.

    Returns
    -------
    dict
        Frame numbers as keys, parameter values at that frame number as values

    Raises
    ------
    RuntimeError
        If the input string does not match the expected format.

    Examples
    --------
    >>> parse_key_frames("10:(Apple: 1| Orange: 0), 20: (Apple: 0| Orange: 1| Peach: 1)")
    {10: 'Apple: 1| Orange: 0', 20: 'Apple: 0| Orange: 1| Peach: 1'}

    >>> parse_key_frames("10:(Apple: 1| Orange: 0), 20: (Apple: 0| Orange: 1| Peach: 1)", prompt_parser=lambda x: x.lower()))
    {10: 'apple: 1| orange: 0', 20: 'apple: 0| orange: 1| peach: 1'}
    """
    pattern = r'((?P<frame>[0-9]+):[\s]*[\(](?P<param>[\S\s]*?)[\)])'
    frames = dict()
    for match_object in re.finditer(pattern, string):
        frame = int(match_object.groupdict()['frame'])
        param = match_object.groupdict()['param']
        if prompt_parser:
            frames[frame] = prompt_parser(param)
        else:
            frames[frame] = param

    if frames == {} and len(string) != 0:
        raise RuntimeError('Key Frame string not correctly formatted')
    return frames


def get_inbetweens(key_frames, integer=False):
    """Given a dict with frame numbers as keys and a parameter value as values,
    return a pandas Series containing the value of the parameter at every frame from 0 to max_frames.
    Any values not provided in the input dict are calculated by linear interpolation between
    the values of the previous and next provided frames. If there is no previous provided frame, then
    the value is equal to the value of the next provided frame, or if there is no next provided frame,
    then the value is equal to the value of the previous provided frame. If no frames are provided,
    all frame values are NaN.

    Parameters
    ----------
    key_frames: dict
        A dict with integer frame numbers as keys and numerical values of a particular parameter as values.
    integer: Bool, optional
        If True, the values of the output series are converted to integers.
        Otherwise, the values are floats.

    Returns
    -------
    pd.Series
        A Series with length max_frames representing the parameter values for each frame.

    Examples
    --------
    >>> max_frames = 5
    >>> get_inbetweens({1: 5, 3: 6})
    0    5.0
    1    5.0
    2    5.5
    3    6.0
    4    6.0
    dtype: float64

    >>> get_inbetweens({1: 5, 3: 6}, integer=True)
    0    5
    1    5
    2    5
    3    6
    4    6
    dtype: int64
    """
    key_frame_series = pd.Series([np.nan for a in range(max_frames)])

    for i, value in key_frames.items():
        key_frame_series[i] = value
    key_frame_series = key_frame_series.astype(float)

    interp_method = interp_spline

    if interp_method == 'Cubic' and len(key_frames.items()) <= 3:
        interp_method = 'Quadratic'

    if interp_method == 'Quadratic' and len(key_frames.items()) <= 2:
        interp_method = 'Linear'

    key_frame_series[0] = key_frame_series[
        key_frame_series.first_valid_index()]
    key_frame_series[max_frames -
                     1] = key_frame_series[key_frame_series.last_valid_index()]
    # key_frame_series = key_frame_series.interpolate(method=intrp_method,order=1, limit_direction='both')
    key_frame_series = key_frame_series.interpolate(
        method=interp_method.lower(), limit_direction='both')
    if integer:
        return key_frame_series.astype(int)
    return key_frame_series


def split_prompts(prompts):
    prompt_series = pd.Series([np.nan for a in range(max_frames)])
    for i, prompt in prompts.items():
        prompt_series[i] = prompt
    # prompt_series = prompt_series.astype(str)
    prompt_series = prompt_series.ffill().bfill()
    return prompt_series


if key_frames:
    try:
        angle_series = get_inbetweens(parse_key_frames(angle))
    except RuntimeError as e:
        print("WARNING: You have selected to use key frames, but you have not "
              "formatted `angle` correctly for key frames.\n"
              "Attempting to interpret `angle` as "
              f'"0: ({angle})"\n'
              "Please read the instructions to find out how to use key frames "
              "correctly.\n")
        angle = f"0: ({angle})"
        angle_series = get_inbetweens(parse_key_frames(angle))

    try:
        zoom_series = get_inbetweens(parse_key_frames(zoom))
    except RuntimeError as e:
        print("WARNING: You have selected to use key frames, but you have not "
              "formatted `zoom` correctly for key frames.\n"
              "Attempting to interpret `zoom` as "
              f'"0: ({zoom})"\n'
              "Please read the instructions to find out how to use key frames "
              "correctly.\n")
        zoom = f"0: ({zoom})"
        zoom_series = get_inbetweens(parse_key_frames(zoom))

    try:
        translation_x_series = get_inbetweens(parse_key_frames(translation_x))
    except RuntimeError as e:
        print("WARNING: You have selected to use key frames, but you have not "
              "formatted `translation_x` correctly for key frames.\n"
              "Attempting to interpret `translation_x` as "
              f'"0: ({translation_x})"\n'
              "Please read the instructions to find out how to use key frames "
              "correctly.\n")
        translation_x = f"0: ({translation_x})"
        translation_x_series = get_inbetweens(parse_key_frames(translation_x))

    try:
        translation_y_series = get_inbetweens(parse_key_frames(translation_y))
    except RuntimeError as e:
        print("WARNING: You have selected to use key frames, but you have not "
              "formatted `translation_y` correctly for key frames.\n"
              "Attempting to interpret `translation_y` as "
              f'"0: ({translation_y})"\n'
              "Please read the instructions to find out how to use key frames "
              "correctly.\n")
        translation_y = f"0: ({translation_y})"
        translation_y_series = get_inbetweens(parse_key_frames(translation_y))

else:
    angle = float(angle)
    zoom = float(zoom)
    translation_x = float(translation_x)
    translation_y = float(translation_y)
"""### Extra Settings
 Partial Saves, Diffusion Sharpening, Advanced Settings, Cutn Scheduling
"""

#@markdown ####**Saving:**
#intermediate_saves = 0#@param{type: 'raw'}
if geninit:
    intermediate_saves = [
        (steps * geninitamount)
    ]  # Save a checkpoint at 20% for use as a later init image
intermediates_in_subfolder = True  #@param{type: 'boolean'}

if type(intermediate_saves) is not list:
    if intermediate_saves:
        steps_per_checkpoint = math.floor(
            (steps - skip_steps - 1) // (intermediate_saves + 1))
        steps_per_checkpoint = steps_per_checkpoint if steps_per_checkpoint > 0 else 1
        print(f'Will save every {steps_per_checkpoint} steps')
    else:
        steps_per_checkpoint = steps + 10
else:
    steps_per_checkpoint = None

if intermediate_saves and intermediates_in_subfolder is True:
    partialFolder = f'{batchFolder}/partials'
    createPath(partialFolder)

batch_size = 1


def move_files(start_num, end_num, old_folder, new_folder):
    for i in range(start_num, end_num):
        old_file = old_folder + f'/{batch_name}({batchNum})_{i:04}.png'
        new_file = new_folder + f'/{batch_name}({batchNum})_{i:04}.png'
        os.rename(old_file, new_file)


resume_run = False  #@param{type: 'boolean'}
run_to_resume = 'latest'  #@param{type: 'string'}
resume_from_frame = 'latest'  #@param{type: 'string'}
retain_overwritten_frames = False  #@param{type: 'boolean'}
if retain_overwritten_frames is True:
    retainFolder = f'{batchFolder}/retained'
    createPath(retainFolder)

skip_step_ratio = int(frames_skip_steps.rstrip("%")) / 100
calc_frames_skip_steps = math.floor(steps * skip_step_ratio)

if steps <= calc_frames_skip_steps:
    sys.exit("ERROR: You can't skip more steps than your total steps")

if resume_run:
    if run_to_resume == 'latest':
        try:
            batchNum
        except:
            batchNum = len(
                glob(f"{batchFolder}/{batch_name}(*)_settings.json")) - 1
    else:
        batchNum = int(run_to_resume)
    if resume_from_frame == 'latest':
        start_frame = len(
            glob(batchFolder + f"/{batch_name}({batchNum})_*.png"))
    else:
        start_frame = int(resume_from_frame) + 1
        if retain_overwritten_frames is True:
            existing_frames = len(
                glob(batchFolder + f"/{batch_name}({batchNum})_*.png"))
            frames_to_save = existing_frames - start_frame
            print(f'Moving {frames_to_save} frames to the Retained folder')
            move_files(start_frame, existing_frames, batchFolder, retainFolder)
else:
    start_frame = 0
    batchNum = len(glob(batchFolder + "/*.json"))
    while path.isfile(
            f"{batchFolder}/{batch_name}({batchNum})_settings.json"
    ) is True or path.isfile(
            f"{batchFolder}/{batch_name}-{batchNum}_settings.json") is True:
        batchNum += 1

print(f'Starting Run: {batch_name}({batchNum}) at frame {start_frame}')

if set_seed == 'random_seed':
    random.seed()
    seed = random.randint(0, 2**32)
    # print(f'Using seed: {seed}')
else:
    seed = int(set_seed)

print(f'Using seed {seed}')

# Leave this section alone, it takes all our settings and puts them in one variable dictionary
args = {
    'batchNum': batchNum,
    'prompts_series': split_prompts(text_prompts) if text_prompts else None,
    'image_prompts_series':
    split_prompts(image_prompts) if image_prompts else None,
    'seed': seed,
    'display_rate': display_rate,
    'n_batches': n_batches if animation_mode == 'None' else 1,
    'batch_size': batch_size,
    'batch_name': batch_name,
    'steps': steps,
    'sampling_mode': sampling_mode,
    'width_height': width_height,
    'clip_guidance_scale': clip_guidance_scale,
    'tv_scale': tv_scale,
    'range_scale': range_scale,
    'sat_scale': sat_scale,
    'cutn_batches': cutn_batches,
    'init_image': init_image,
    'init_scale': init_scale,
    'skip_steps': skip_steps,
    'sharpen_preset': sharpen_preset,
    'keep_unsharp': keep_unsharp,
    'side_x': side_x,
    'side_y': side_y,
    'timestep_respacing': timestep_respacing,
    'diffusion_steps': diffusion_steps,
    'animation_mode': animation_mode,
    'video_init_path': video_init_path,
    'extract_nth_frame': extract_nth_frame,
    'key_frames': key_frames,
    'max_frames': max_frames if animation_mode != "None" else 1,
    'interp_spline': interp_spline,
    'start_frame': start_frame,
    'angle': angle,
    'zoom': zoom,
    'translation_x': translation_x,
    'translation_y': translation_y,
    'angle_series': angle_series,
    'zoom_series': zoom_series,
    'translation_x_series': translation_x_series,
    'translation_y_series': translation_y_series,
    'frames_scale': frames_scale,
    'calc_frames_skip_steps': calc_frames_skip_steps,
    'skip_step_ratio': skip_step_ratio,
    'calc_frames_skip_steps': calc_frames_skip_steps,
    'text_prompts': text_prompts,
    'image_prompts': image_prompts,
    'cut_overview': eval(cut_overview),
    'cut_innercut': eval(cut_innercut),
    'cut_ic_pow': cut_ic_pow,
    'cut_icgray_p': eval(cut_icgray_p),
    'intermediate_saves': intermediate_saves,
    'intermediates_in_subfolder': intermediates_in_subfolder,
    'steps_per_checkpoint': steps_per_checkpoint,
    'perlin_init': perlin_init,
    'perlin_mode': perlin_mode,
    'set_seed': set_seed,
    'eta': eta,
    'clamp_grad': clamp_grad,
    'clamp_max': clamp_max,
    'skip_augs': skip_augs,
    'randomize_class': randomize_class,
    'clip_denoised': clip_denoised,
    'fuzzy_prompt': fuzzy_prompt,
    'rand_mag': rand_mag,
    'stop_early': stop_early,
}

args = SimpleNamespace(**args)

model, diffusion = create_model_and_diffusion(**model_config)
print(f'Prepping model: {model_path}/{diffusion_model}.pt')
model.load_state_dict(
    torch.load(f'{model_path}/{diffusion_model}.pt', map_location='cpu'))
model.requires_grad_(False).eval().to(device)
for name, param in model.named_parameters():
    if 'qkv' in name or 'norm' in name or 'proj' in name:
        param.requires_grad_()
if model_config['use_fp16']:
    model.convert_to_fp16()

gc.collect()
torch.cuda.empty_cache()

# FUNCTIONS FOR GO BIG MODE
global slices_todo
slices_todo = 5  # Number of chunks to slice up from the original image


# Input is an image, return image with mask added as an alpha channel
def addalpha(im, mask):
    imr, img, imb, ima = im.split()
    mmr, mmg, mmb, mma = mask.split()
    im = Image.merge('RGBA', [
        imr, img, imb, mma
    ])  # we want the RGB from the original, but the transparency from the mask
    return (im)


# take a source image and layer in the slices on top
def mergeimgs(source, slices):
    source.convert("RGBA")
    width, height = source.size
    if gobig_horizontal == True:
        slice_height = int(height / slices_todo)
<<<<<<< HEAD
        slice_height = 64 * math.ceil(
            slice_height / 64)  #round slice height up to the nearest 64
=======
        slice_height = 64 * math.floor(slice_height / 64) #round slice height up to the nearest 64
>>>>>>> ebdf24f8
        paste_y = 0
        for slice in slices:
            source.alpha_composite(slice, (0, paste_y))
            paste_y += slice_height
    if gobig_vertical == True:
        slice_width = int(width / slices_todo)
<<<<<<< HEAD
        slice_width = 64 * math.ceil(
            slice_width / 64)  #round slice width up to the nearest 64
=======
        slice_width = 64 * math.floor(slice_width / 64) #round slice width up to the nearest 64
>>>>>>> ebdf24f8
        paste_x = 0
        for slice in slices:
            source.alpha_composite(slice, (paste_x, 0))
            paste_x += slice_width
    return source


# Slices an image into the configured number of chunks. Overlap is a quarter of the size of a chunk
def slice(source):
    width, height = source.size
    overlap = 64  #int(height / slices_todo / 4)
    if gobig_horizontal == True:
        slice_height = int(height / slices_todo)
<<<<<<< HEAD
        slice_height = 64 * math.ceil(
            slice_height / 64)  #round slice height up to the nearest 64
=======
        slice_height = 64 * math.floor(slice_height / 64) #round slice height up to the nearest 64
>>>>>>> ebdf24f8
        slice_height += overlap
        i = 0
        slices = []
        x = 0
        y = 0
        bottomy = slice_height
        while i < slices_todo:
            slices.append(source.crop((x, y, width, bottomy)))
            y += slice_height - overlap
            bottomy = y + slice_height
            i += 1
    if gobig_vertical == True:
        slice_width = int(width / slices_todo)
<<<<<<< HEAD
        slice_width = 64 * math.ceil(
            slice_width / 64)  #round slice width up to the nearest 64
=======
        slice_width = 64 * math.floor(slice_width / 64) #round slice width up to the nearest 64
>>>>>>> ebdf24f8
        slice_width += overlap
        i = 0
        slices = []
        x = 0
        y = 0
        edgex = slice_width
        while i < slices_todo:
            slices.append(source.crop((x, y, edgex, height)))
            x += slice_width - overlap
            edgex = x + slice_width
            i += 1
    return (slices)


# FINALLY DO THE RUN
try:
    if (gui):
        print("running with gui")
        prdgui.run_gui(do_run, side_x, side_y)
    else:
<<<<<<< HEAD
        if (gobig_init is None):
            do_run()

=======
        if cl_args.gobiginit: # skip do_run if a gobig init image was provided
            if cl_args.cuda != '0':
                progress_image = (f'progress{cl_args.cuda}.png')
            else:
                progress_image = 'progress.png'
            shutil.copy(cl_args.gobiginit, progress_image)
        else:
            do_run()
>>>>>>> ebdf24f8
        if letsgobig:
            current_time = datetime.now().strftime('%y%m%d-%H%M%S_%f')
            # Resize initial progress.png to new size
            if cl_args.cuda != '0':  #handle if a different GPU is in use
                progress_image = (f'progress{cl_args.cuda}.png')
                slice_image = (f'slice{cl_args.cuda}.png')
                original_output_image = (
                    f'{batchFolder}/{batch_name}_original_output_{cl_args.cuda}_{current_time}.png'
                )
                final_output_image = (
                    f'{batchFolder}/{batch_name}_final_output_{cl_args.cuda}_{current_time}.png'
                )
            else:
                progress_image = 'progress.png'
                slice_image = 'slice.png'
                original_output_image = (
                    f'{batchFolder}/{batch_name}_original_output_{current_time}.png'
                )
                final_output_image = (
                    f'{batchFolder}/{batch_name}_final_output_{current_time}.png'
                )

            if (gobig_init):
                progress_image = gobig_init

            input_image = Image.open(progress_image).convert('RGBA')
            input_image.save(original_output_image)
            reside_x = side_x * 2
            reside_y = side_y * 2
            source_image = input_image.resize((reside_x, reside_y),
                                              Image.LANCZOS)
            input_image.close()
            # Slice source_image into 4 overlapping slices
            slices = slice(source_image)
            # Run PRD again for each slice, with init image paramaters, etc.
            i = 1  # just to number the slices as they save
            betterslices = []
            for chunk in slices:
                # Reset underlying systems for another run
                print('Prepping model for next run...')
                model, diffusion = create_model_and_diffusion(**model_config)
                model.load_state_dict(
                    torch.load(f'{model_path}/{diffusion_model}.pt',
                               map_location='cpu'))
                model.requires_grad_(False).eval().to(device)
                for name, param in model.named_parameters():
                    if 'qkv' in name or 'norm' in name or 'proj' in name:
                        param.requires_grad_()
                if model_config['use_fp16']:
                    model.convert_to_fp16()
                gc.collect()
                torch.cuda.empty_cache()
                #no do the next run
                chunk.save(slice_image)
                args.init_image = slice_image
                args.skip_steps = int(steps * .6)
                args.side_x, args.side_y = chunk.size
                fix_brightness_contrast = False
                do_run()
                print(
                    f'Finished run, grabbing {progress_image} and adding it to betterslices.'
                )
                resultslice = Image.open(progress_image).convert('RGBA')
                #resultslice.save(f'slice-upscaled{i}.png')
                betterslices.append(resultslice.copy())
                resultslice.close(
                )  # hopefully this will allow subsequent images to actually save.
                i += 1
            # generate an alpha mask
            # starts at full opacity * initial_value
            # decrements opacity by gradient * x / width
            if gobig_vertical:
                alpha_gradient = Image.new('L', (args.side_x, 1), color=0xFF)
                a = 0
                for x in range(args.side_x):
                    a +=4 # add 4 to alpha at each pixel, to give us a 64 pixel overlap gradient
                    if a < 255:
                        alpha_gradient.putpixel((x, 0), a)
                    else:
                        alpha_gradient.putpixel((x, 0), 255)
                    # print '{}, {:.2f}, {}'.format(x, float(x) / width, a)
                alpha = alpha_gradient.resize(betterslices[0].size)
            # For each slice, use addalpha to add an alpha mask
            if gobig_horizontal:
<<<<<<< HEAD
                mask = Image.open('mask.png').convert('RGBA').resize(
                    betterslices[0].size
                )  #resize our mask to match - TODO generate this automatically
            if gobig_vertical:
                mask = Image.open('maskv.png').convert('RGBA').resize(
                    betterslices[0].size
                )  #resize our mask to match - TODO generate this automatically
            i = 1  # start at 1 in the list instead of 0, because we don't need/want a mask on the first (0) image
=======
                alpha_gradient = Image.new('L', (1, args.side_y), color=0xFF)
                a = 0
                for x in range(args.side_y):
                    a +=4 # add 4 to alpha at each pixel, to give us a 64 pixel overlap gradient
                    if a < 255:
                        alpha_gradient.putpixel((0, x), a)
                    else:
                        alpha_gradient.putpixel((0, x), 255)
                    # print '{}, {:.2f}, {}'.format(x, float(x) / width, a)
                alpha = alpha_gradient.resize(betterslices[0].size)
            #add the generated alpha channel to a mask image
            mask = Image.new('RGBA', (args.side_x, args.side_y), color=0)
            mask.putalpha(alpha)
            i = 1 # start at 1 in the list instead of 0, because we don't need/want a mask on the first (0) image
>>>>>>> ebdf24f8
            while i < slices_todo:
                betterslices[i] = addalpha(betterslices[i], mask)
                i += 1
            # Once we have all our images, mergeimgs back onto source.png, then save
            final_output = mergeimgs(source_image, betterslices)
            final_output.save(final_output_image)
            print(
                f'\n\nGO BIG is complete!\n\n ***** NOTE *****\nYour output is saved as {final_output_image}!'
            )

except KeyboardInterrupt:
    pass
finally:
    print('Seed used:', seed)
    gc.collect()
    torch.cuda.empty_cache()
"""# 5. Create the video"""

# @title ### **Create video**
#@markdown Video file will save in the same folder as your images.

skip_video_for_run_all = True  #@param {type: 'boolean'}

if skip_video_for_run_all == False:
    # import subprocess in case this cell is run without the above cells
    import subprocess
    from base64 import b64encode

    latest_run = batchNum

    folder = batch_name  #@param
    run = latest_run  #@param
    final_frame = 'final_frame'

    init_frame = 1  #@param {type:"number"} This is the frame where the video will start
    last_frame = final_frame  #@param {type:"number"} You can change i to the number of the last frame you want to generate. It will raise an error if that number of frames does not exist.
    fps = 12  #@param {type:"number"}
    view_video_in_cell = False  #@param {type: 'boolean'}

    frames = []
    # tqdm.write('Generating video...')

    if last_frame == 'final_frame':
        last_frame = len(glob(batchFolder + f"/{folder}({run})_*.png"))
        print(f'Total frames: {last_frame}')

    image_path = f"{outDirPath}/{folder}/{folder}({run})_%04d.png"
    filepath = f"{outDirPath}/{folder}/{folder}({run}).mp4"

    cmd = [
        'ffmpeg', '-y', '-vcodec', 'png', '-r',
        str(fps), '-start_number',
        str(init_frame), '-i', image_path, '-frames:v',
        str(last_frame + 1), '-c:v', 'libx264', '-vf', f'fps={fps}',
        '-pix_fmt', 'yuv420p', '-crf', '17', '-preset', 'very ', filepath
    ]

    process = subprocess.Popen(cmd,
                               cwd=f'{batchFolder}',
                               stdout=subprocess.PIPE,
                               stderr=subprocess.PIPE)
    stdout, stderr = process.communicate()
    if process.returncode != 0:
        print(stderr)
        raise RuntimeError(stderr)
    else:
        print("The video is ready")

    if view_video_in_cell:
        mp4 = open(filepath, 'rb').read()
        data_url = "data:video/mp4;base64," + b64encode(mp4).decode()
        display.HTML("""
      <video width=400 controls>
            <source src="%s" type="video/mp4">
      </video>
      """ % data_url)<|MERGE_RESOLUTION|>--- conflicted
+++ resolved
@@ -353,8 +353,7 @@
     '--gobiginit',
     action='store',
     required=False,
-    help=
-    'An image to use to kick off GO BIG mode, skipping the initial render.'
+    help='An image to use to kick off GO BIG mode, skipping the initial render.'
 )
 
 cl_args = my_parser.parse_args()
@@ -621,20 +620,14 @@
     else:
         gobig_vertical = True
     n_batches = 1
-<<<<<<< HEAD
-
-    if (cl_args.gobig_init):
-        gobig_init = cl_args.gobig_init
-
     print(
         'Going BIG! N-batches automatically set to 1, as only 1 output is supported.'
     )
-=======
-    print('Going BIG! N-batches automatically set to 1, as only 1 output is supported.')
     if cl_args.gobiginit:
         init_image = cl_args.gobiginit
-        print(f'Using {init_image} to kickstart GO BIG. Initial render will be skipped.')
->>>>>>> ebdf24f8
+        print(
+            f'Using {init_image} to kickstart GO BIG. Initial render will be skipped.'
+        )
 
 if cl_args.geninit:
     geninit = True
@@ -2777,24 +2770,16 @@
     width, height = source.size
     if gobig_horizontal == True:
         slice_height = int(height / slices_todo)
-<<<<<<< HEAD
-        slice_height = 64 * math.ceil(
+        slice_height = 64 * math.floor(
             slice_height / 64)  #round slice height up to the nearest 64
-=======
-        slice_height = 64 * math.floor(slice_height / 64) #round slice height up to the nearest 64
->>>>>>> ebdf24f8
         paste_y = 0
         for slice in slices:
             source.alpha_composite(slice, (0, paste_y))
             paste_y += slice_height
     if gobig_vertical == True:
         slice_width = int(width / slices_todo)
-<<<<<<< HEAD
-        slice_width = 64 * math.ceil(
+        slice_width = 64 * math.floor(
             slice_width / 64)  #round slice width up to the nearest 64
-=======
-        slice_width = 64 * math.floor(slice_width / 64) #round slice width up to the nearest 64
->>>>>>> ebdf24f8
         paste_x = 0
         for slice in slices:
             source.alpha_composite(slice, (paste_x, 0))
@@ -2808,12 +2793,8 @@
     overlap = 64  #int(height / slices_todo / 4)
     if gobig_horizontal == True:
         slice_height = int(height / slices_todo)
-<<<<<<< HEAD
-        slice_height = 64 * math.ceil(
+        slice_height = 64 * math.floor(
             slice_height / 64)  #round slice height up to the nearest 64
-=======
-        slice_height = 64 * math.floor(slice_height / 64) #round slice height up to the nearest 64
->>>>>>> ebdf24f8
         slice_height += overlap
         i = 0
         slices = []
@@ -2827,12 +2808,8 @@
             i += 1
     if gobig_vertical == True:
         slice_width = int(width / slices_todo)
-<<<<<<< HEAD
-        slice_width = 64 * math.ceil(
+        slice_width = 64 * math.floor(
             slice_width / 64)  #round slice width up to the nearest 64
-=======
-        slice_width = 64 * math.floor(slice_width / 64) #round slice width up to the nearest 64
->>>>>>> ebdf24f8
         slice_width += overlap
         i = 0
         slices = []
@@ -2853,12 +2830,7 @@
         print("running with gui")
         prdgui.run_gui(do_run, side_x, side_y)
     else:
-<<<<<<< HEAD
-        if (gobig_init is None):
-            do_run()
-
-=======
-        if cl_args.gobiginit: # skip do_run if a gobig init image was provided
+        if cl_args.gobiginit:  # skip do_run if a gobig init image was provided
             if cl_args.cuda != '0':
                 progress_image = (f'progress{cl_args.cuda}.png')
             else:
@@ -2866,7 +2838,6 @@
             shutil.copy(cl_args.gobiginit, progress_image)
         else:
             do_run()
->>>>>>> ebdf24f8
         if letsgobig:
             current_time = datetime.now().strftime('%y%m%d-%H%M%S_%f')
             # Resize initial progress.png to new size
@@ -2942,7 +2913,7 @@
                 alpha_gradient = Image.new('L', (args.side_x, 1), color=0xFF)
                 a = 0
                 for x in range(args.side_x):
-                    a +=4 # add 4 to alpha at each pixel, to give us a 64 pixel overlap gradient
+                    a += 4  # add 4 to alpha at each pixel, to give us a 64 pixel overlap gradient
                     if a < 255:
                         alpha_gradient.putpixel((x, 0), a)
                     else:
@@ -2951,20 +2922,10 @@
                 alpha = alpha_gradient.resize(betterslices[0].size)
             # For each slice, use addalpha to add an alpha mask
             if gobig_horizontal:
-<<<<<<< HEAD
-                mask = Image.open('mask.png').convert('RGBA').resize(
-                    betterslices[0].size
-                )  #resize our mask to match - TODO generate this automatically
-            if gobig_vertical:
-                mask = Image.open('maskv.png').convert('RGBA').resize(
-                    betterslices[0].size
-                )  #resize our mask to match - TODO generate this automatically
-            i = 1  # start at 1 in the list instead of 0, because we don't need/want a mask on the first (0) image
-=======
                 alpha_gradient = Image.new('L', (1, args.side_y), color=0xFF)
                 a = 0
                 for x in range(args.side_y):
-                    a +=4 # add 4 to alpha at each pixel, to give us a 64 pixel overlap gradient
+                    a += 4  # add 4 to alpha at each pixel, to give us a 64 pixel overlap gradient
                     if a < 255:
                         alpha_gradient.putpixel((0, x), a)
                     else:
@@ -2974,8 +2935,7 @@
             #add the generated alpha channel to a mask image
             mask = Image.new('RGBA', (args.side_x, args.side_y), color=0)
             mask.putalpha(alpha)
-            i = 1 # start at 1 in the list instead of 0, because we don't need/want a mask on the first (0) image
->>>>>>> ebdf24f8
+            i = 1  # start at 1 in the list instead of 0, because we don't need/want a mask on the first (0) image
             while i < slices_todo:
                 betterslices[i] = addalpha(betterslices[i], mask)
                 i += 1
