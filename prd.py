--- conflicted
+++ resolved
@@ -204,6 +204,7 @@
 intermediate_saves = 0
 add_metadata = True
 stop_early = 0
+adjustment_interval = 10
 high_contrast_threshold = 80
 high_contrast_adjust_amount = 0.85
 high_contrast_start = 20
@@ -492,6 +493,8 @@
                 extract_nth_frame = (settings_file['extract_nth_frame'])
             if is_json_key_present(settings_file, 'intermediate_saves'):
                 intermediate_saves = (settings_file['intermediate_saves'])
+            if is_json_key_present(settings_file, 'adjustment_interval'):
+                adjustment_interval = (settings_file['adjustment_interval'])
             if is_json_key_present(settings_file, 'high_contrast_threshold'):
                 high_contrast_threshold = (
                     settings_file['high_contrast_threshold'])
@@ -673,20 +676,22 @@
         for prompts in v:
             if "_artist_" in prompts:
                 while "_artist_" in prompts:
-                    prompts = prompts.replace("_artist_", random.choice(artists), 1)
+                    prompts = prompts.replace("_artist_",
+                                              random.choice(artists), 1)
                 v = [prompts]
                 artist_change = True
-    else: # to handle if the prompt is actually a multi-prompt.
+    else:  # to handle if the prompt is actually a multi-prompt.
         for kk, vv in v.items():
             for prompts in vv:
                 if "_artist_" in prompts:
                     while "_artist_" in prompts:
-                        prompts = prompts.replace("_artist_", random.choice(artists), 1)
+                        prompts = prompts.replace("_artist_",
+                                                  random.choice(artists), 1)
                     vv = [prompts]
-                    v = { **v, kk : vv }
+                    v = {**v, kk: vv}
                     artist_change = True
     if artist_change == True:
-        text_prompts = { **text_prompts, k : v }
+        text_prompts = {**text_prompts, k: v}
         print('Replaced _artist_ with random artist(s).')
         print(f'New prompt is: {text_prompts}')
 
@@ -1645,88 +1650,53 @@
                     #print(f" Contrast at {s}: {contrast}")
                     #print(f" Brightness at {s}: {brightness}")
 
-<<<<<<< HEAD
-                    if (high_brightness_adjust and s > high_brightness_start
-                            and brightness > high_brightness_threshold):
-                        print(
-                            " Brightness over threshold. Compensating! Total steps counter might change, it's okay..."
-                        )
-                        filter = ImageEnhance.Brightness(image)
-                        image = filter.enhance(high_brightness_adjust_amount)
-                        init = TF.to_tensor(image).to(device).unsqueeze(0).mul(
-                            2).sub(1)
-                        break
-
-                    if (low_brightness_adjust and s > low_brightness_start
-                            and brightness < low_brightness_threshold):
-                        print(
-                            " Brightness below threshold. Compensating! Total steps counter might change, it's okay..."
-                        )
-                        filter = ImageEnhance.Brightness(image)
-                        image = filter.enhance(low_brightness_adjust_amount)
-                        init = TF.to_tensor(image).to(device).unsqueeze(0).mul(
-                            2).sub(1)
-                        break
-
-                    if (high_contrast_adjust and s > high_contrast_start
-                            and contrast > high_contrast_threshold):
-                        print(
-                            " Contrast over threshold. Compensating! Total steps counter might change, it's okay..."
-                        )
-                        filter = ImageEnhance.Contrast(image)
-                        image = filter.enhance(high_contrast_adjust_amount)
-                        init = TF.to_tensor(image).to(device).unsqueeze(0).mul(
-                            2).sub(1)
-                        break
-
-                    if (low_contrast_adjust and s > low_contrast_start
-                            and contrast < low_contrast_threshold):
-                        print(
-                            " Contrast below threshold. Compensating! Total steps counter might change, it's okay..."
-                        )
-                        filter = ImageEnhance.Contrast(image)
-                        image = filter.enhance(low_contrast_adjust_amount)
-                        init = TF.to_tensor(image).to(device).unsqueeze(0).mul(
-                            2).sub(1)
-                        break
-=======
-                    if s % 10 == 0:
-                        if (high_brightness_adjust and s > high_brightness_start
+                    if s % adjustment_interval == 0:
+                        if (high_brightness_adjust
+                                and s > high_brightness_start
                                 and brightness > high_brightness_threshold):
-                            print(" Brightness over threshold. Compensating! Total steps counter might change, it's okay...")
+                            print(
+                                " Brightness over threshold. Compensating! Total steps counter might change, it's okay..."
+                            )
                             filter = ImageEnhance.Brightness(image)
-                            image = filter.enhance(high_brightness_adjust_amount)
-                            init = TF.to_tensor(image).to(device).unsqueeze(0).mul(
-                                2).sub(1)
+                            image = filter.enhance(
+                                high_brightness_adjust_amount)
+                            init = TF.to_tensor(image).to(device).unsqueeze(
+                                0).mul(2).sub(1)
                             break
 
                         if (low_brightness_adjust and s > low_brightness_start
                                 and brightness < low_brightness_threshold):
-                            print(" Brightness below threshold. Compensating! Total steps counter might change, it's okay...")
+                            print(
+                                " Brightness below threshold. Compensating! Total steps counter might change, it's okay..."
+                            )
                             filter = ImageEnhance.Brightness(image)
-                            image = filter.enhance(low_brightness_adjust_amount)
-                            init = TF.to_tensor(image).to(device).unsqueeze(0).mul(
-                                2).sub(1)
+                            image = filter.enhance(
+                                low_brightness_adjust_amount)
+                            init = TF.to_tensor(image).to(device).unsqueeze(
+                                0).mul(2).sub(1)
                             break
 
                         if (high_contrast_adjust and s > high_contrast_start
                                 and contrast > high_contrast_threshold):
-                            print(" Contrast over threshold. Compensating! Total steps counter might change, it's okay...")
+                            print(
+                                " Contrast over threshold. Compensating! Total steps counter might change, it's okay..."
+                            )
                             filter = ImageEnhance.Contrast(image)
                             image = filter.enhance(high_contrast_adjust_amount)
-                            init = TF.to_tensor(image).to(device).unsqueeze(0).mul(
-                                2).sub(1)
+                            init = TF.to_tensor(image).to(device).unsqueeze(
+                                0).mul(2).sub(1)
                             break
 
                         if (low_contrast_adjust and s > low_contrast_start
                                 and contrast < low_contrast_threshold):
-                            print(" Contrast below threshold. Compensating! Total steps counter might change, it's okay...")
+                            print(
+                                " Contrast below threshold. Compensating! Total steps counter might change, it's okay..."
+                            )
                             filter = ImageEnhance.Contrast(image)
                             image = filter.enhance(low_contrast_adjust_amount)
-                            init = TF.to_tensor(image).to(device).unsqueeze(0).mul(
-                                2).sub(1)
+                            init = TF.to_tensor(image).to(device).unsqueeze(
+                                0).mul(2).sub(1)
                             break
->>>>>>> 39c9d436
 
                     if (cur_t == -1):
                         break
@@ -1803,6 +1773,7 @@
         'video_init_path': video_init_path,
         'extract_nth_frame': extract_nth_frame,
         'stop_early': stop_early,
+        'adjustment_interval': adjustment_interval,
         'high_contrast_threshold': high_contrast_threshold,
         'high_contrast_adjust_amount': high_contrast_adjust_amount,
         'high_contrast_start': high_contrast_start,
