# -*- coding: utf-8 -*-
"""ProgRock Diffusion

Command line version of Disco Diffusion (v5 Alpha)

Original file is located at
    https://colab.research.google.com/drive/1QGCyDlYneIvv1zFXngfOCCoSUKC6j1ZP

Original notebook by Katherine Crowson (https://github.com/crowsonkb, https://twitter.com/RiversHaveWings). It uses either OpenAI's 256x256 unconditional ImageNet or Katherine Crowson's fine-tuned 512x512 diffusion model (https://github.com/openai/guided-diffusion), together with CLIP (https://github.com/openai/CLIP) to connect text prompts with images.

Modified by Daniel Russell (https://github.com/russelldc, https://twitter.com/danielrussruss) to include (hopefully) optimal params for quick generations in 15-100 timesteps rather than 1000, as well as more robust augmentations.

Further improvements from Dango233 and nsheppard helped improve the quality of diffusion in general, and especially so for shorter runs like this notebook aims to achieve.

Vark added code to load in multiple Clip models at once, which all prompts are evaluated against, which may greatly improve accuracy.

The latest zoom, pan, rotation, and keyframes features were taken from Chigozie Nri's VQGAN Zoom Notebook (https://github.com/chigozienri, https://twitter.com/chigozienri)

Advanced DangoCutn Cutout method is also from Dango223.

Somnai (https://twitter.com/Somnai_dreams) added Diffusion Animation techniques, QoL improvements and various implementations of tech and techniques, mostly listed in the changelog below.
--
Stripped down for basic Python use by Jason Hough
--
"""

# @title Licensed under the MIT License

# Copyright (c) 2021 Katherine Crowson

# Permission is hereby granted, free of charge, to any person obtaining a copy
# of this software and associated documentation files (the "Software"), to deal
# in the Software without restriction, including without limitation the rights
# to use, copy, modify, merge, publish, distribute, sublicense, and/or sell
# copies of the Software, and to permit persons to whom the Software is
# furnished to do so, subject to the following conditions:

# The above copyright notice and this permission notice shall be included in
# all copies or substantial portions of the Software.

# THE SOFTWARE IS PROVIDED "AS IS", WITHOUT WARRANTY OF ANY KIND, EXPRESS OR
# IMPLIED, INCLUDING BUT NOT LIMITED TO THE WARRANTIES OF MERCHANTABILITY,
# FITNESS FOR A PARTICULAR PURPOSE AND NONINFRINGEMENT. IN NO EVENT SHALL THE
# AUTHORS OR COPYRIGHT HOLDERS BE LIABLE FOR ANY CLAIM, DAMAGES OR OTHER
# LIABILITY, WHETHER IN AN ACTION OF CONTRACT, TORT OR OTHERWISE, ARISING FROM,
# OUT OF OR IN CONNECTION WITH THE SOFTWARE OR THE USE OR OTHER DEALINGS IN
# THE SOFTWARE.

#@title <- View Changelog

import os
from os import path
import shutil
root_path = os.getcwd()


#Simple create paths taken with modifications from Datamosh's Batch VQGAN+CLIP notebook
def createPath(filepath):
    if path.exists(filepath) == False:
        os.makedirs(filepath)
        print(f'Made {filepath}')
    else:
        pass


initDirPath = f'{root_path}/init_images'
createPath(initDirPath)
outDirPath = f'{root_path}/images_out'
createPath(outDirPath)

model_path = f'{root_path}/models'
createPath(model_path)

model_256_downloaded = False
model_512_downloaded = False
model_secondary_downloaded = False

python_example = "python3"

import sys
if sys.platform == 'win32':
    import ssl
    ssl._create_default_https_context = ssl._create_unverified_context
    python_example = "python"

#Uncomment the below line if you're getting an error about OMP: Error #15.
#os.environ['KMP_DUPLICATE_LIB_OK']='TRUE'

from dataclasses import dataclass
from functools import partial
import cv2
import pandas as pd
import gc
import io
import math
import timm
from IPython import display
import lpips
from PIL import Image, ImageOps, ImageStat, ImageEnhance
from PIL.PngImagePlugin import PngInfo
import requests
from glob import glob
import json5 as json
from types import SimpleNamespace
import torch
from torch import nn
from torch.nn import functional as F
import torchvision.transforms as T
import torchvision.transforms.functional as TF
from tqdm import tqdm
sys.path.append(f'{root_path}/ResizeRight')
sys.path.append(f'{root_path}/CLIP')
sys.path.append(f'{root_path}/guided-diffusion')
sys.path.append(f'{root_path}/SLIP')
import clip
from resize_right import resize
from models import SLIP_VITB16, SLIP, SLIP_VITL16
from guided_diffusion.script_util import create_model_and_diffusion, model_and_diffusion_defaults
from datetime import datetime
import numpy as np
import numexpr
import matplotlib.pyplot as plt
import random
from ipywidgets import Output
import hashlib
import urllib.request
from os.path import exists

#SuperRes
import ipywidgets as widgets
sys.path.append(f'{root_path}')
sys.path.append(f'{root_path}/taming-transformers')
from taming.models import vqgan  # checking correct import from taming
from torchvision.datasets.utils import download_url
sys.path.append(f'{root_path}/latent-diffusion')
from functools import partial
from ldm.util import instantiate_from_config
from ldm.modules.diffusionmodules.util import make_ddim_sampling_parameters, make_ddim_timesteps, noise_like
from ldm.util import ismap
from IPython.display import Image as ipyimg
from numpy import asarray
from einops import rearrange, repeat
import torch, torchvision
import time
from omegaconf import OmegaConf
import warnings
warnings.filterwarnings("ignore", category=UserWarning)

# Setting default values for everything, which can then be overridden by settings files.
batch_name = "Default"
text_prompts = "No prompt in the file, by Sir Digby Chicken Caeser"
image_prompts = {}
clip_guidance_scale = "auto"
tv_scale = 0
range_scale = 150
sat_scale = 0
n_batches = 1
display_rate = 20
cutn_batches = 4
max_frames = 10000
interp_spline = "Linear"
init_image = None
init_scale = 1000
skip_steps = 0
frames_scale = 1500
frames_skip_steps = "60%"
perlin_init = False
perlin_mode = "mixed"
skip_augs = False
randomize_class = True
clip_denoised = False
clamp_grad = True
clamp_max = "auto"
set_seed = "random_seed"
fuzzy_prompt = False
rand_mag = 0.05
eta = "auto"
width_height = [832, 512]
width_height_scale = 1
diffusion_model = "512x512_diffusion_uncond_finetune_008100"
use_secondary_model = True
steps = 250
sampling_mode = "ddim"
diffusion_steps = 1000
ViTB32 = True
ViTB16 = True
ViTL14 = False
RN101 = False
RN50 = True
RN50x4 = False
RN50x16 = False
RN50x64 = False
SLIPB16 = False
SLIPL16 = False
cut_overview = "[12]*400+[4]*600"
cut_innercut = "[4]*400+[12]*600"
cut_ic_pow = 1
cut_icgray_p = "[0.2]*400+[0]*600"
key_frames = True
angle = "0:(0)"
zoom = "0: (1), 10: (1.05)"
translation_x = "0: (0)"
translation_y = "0: (0)"
video_init_path = "/content/training.mp4"
extract_nth_frame = 2
intermediate_saves = 0
add_metadata = True
stop_early = 0
fix_brightness_contrast = True
adjustment_interval = 10
high_contrast_threshold = 80
high_contrast_adjust_amount = 0.85
high_contrast_start = 20
high_contrast_adjust = True
low_contrast_threshold = 20
low_contrast_adjust_amount = 2
low_contrast_start = 20
low_contrast_adjust = True
high_brightness_threshold = 180
high_brightness_adjust_amount = 0.85
high_brightness_start = 0
high_brightness_adjust = True
low_brightness_threshold = 40
low_brightness_adjust_amount = 1.15
low_brightness_start = 0
low_brightness_adjust = True
sharpen_preset = 'Off'  #@param ['Off', 'Faster', 'Fast', 'Slow', 'Very Slow']
keep_unsharp = False  #@param{type: 'boolean'}
animation_mode = "None" # "Video Input", "2D"
gobig_orientation = "vertical"

# Command Line parse
import argparse
example_text = f'''Usage examples:

To simply use the 'Default' output directory and get settings from settings.json:
 {python_example} prd.py

To use your own settings.json (note that putting it in quotes can help parse errors):
 {python_example} prd.py -s "some_directory/mysettings.json"

Note that multiple settings files are allowed. They're parsed in order. The values present are applied over any previous value:
 {python_example} prd.py -s "some_directory/mysettings.json" -s "highres.json"

To use the 'Default' output directory and settings, but override the output name and prompt:
 {python_example} prd.py -p "A cool image of the author of this program" -o Coolguy

To use multiple prompts with optional weight values:
 {python_example} prd.py -p "A cool image of the author of this program" -p "Pale Blue Sky:.5"

You can ignore the seed coming from a settings file by adding -i, resulting in a new random seed

To force use of the CPU for image generation, add a -c or --cpu with how many threads to use (warning: VERY slow):
 {python_example} prd.py -c 16

To generate a checkpoint image at 20% steps, for use as an init image in future runs, add -g or --geninit:
 {python_example} prd.py -g

To use a checkpoint image at 20% steps add -u or --useinit:
 {python_example} prd.py -u

To specify which CUDA device to use (advanced) by device ID (default is 0):
 {python_example} prd.py --cuda 1

To HIDE the settings that get added to your output PNG's metadata, use:
 {python_example} prd.py --hidemetadata

To increase resolution 2x by splitting the final image and re-rendering detail int the sections, use:
 {python_example} prd.py --gobig
'''

my_parser = argparse.ArgumentParser(
    prog='ProgRockDiffusion',
    description='Generate images from text prompts.',
    epilog=example_text,
    formatter_class=argparse.RawDescriptionHelpFormatter)

my_parser.add_argument('--gui',
                       action='store_true',
                       required=False,
                       help='Use the PyQt5 GUI')

my_parser.add_argument(
    '-s',
    '--settings',
    action='append',
    required=False,
    default=['settings.json'],
    help=
    'A settings JSON file to use, best to put in quotes. Multiples are allowed and layered in order.'
)

my_parser.add_argument('-o',
                       '--output',
                       action='store',
                       required=False,
                       help='What output directory to use within images_out')

my_parser.add_argument('-p',
                       '--prompt',
                       action='append',
                       required=False,
                       help='Override the prompt')

my_parser.add_argument('-i',
                       '--ignoreseed',
                       action='store_true',
                       required=False,
                       help='Ignores the random seed in the settings file')

my_parser.add_argument(
    '-c',
    '--cpu',
    type=int,
    nargs='?',
    action='store',
    required=False,
    default=False,
    const=0,
    help='Force use of CPU instead of GPU, and how many threads to run')

my_parser.add_argument(
    '-g',
    '--geninit',
    type=int,
    nargs='?',
    action='store',
    required=False,
    default=False,
    const=0.2,
    help=
    'Save a partial image at the specified percent of steps (1 to 99), for use as later init image'
)
my_parser.add_argument('-u',
                       '--useinit',
                       action='store_true',
                       required=False,
                       default=False,
                       help='Use the specified init image')

my_parser.add_argument('--cuda',
                       action='store',
                       required=False,
                       default='0',
                       help='Which GPU to use. Default is 0.')

my_parser.add_argument(
    '--hidemetadata',
    action='store_true',
    required=False,
    help='Will prevent settings from being added to the output PNG file')

my_parser.add_argument(
    '--gobig',
    action='store_true',
    required=False,
    help='After generation, the image is split into sections and re-rendered, to double the size.')

cl_args = my_parser.parse_args()


# Simple check to see if a key is present in the settings file
def is_json_key_present(json, key):
    try:
        buf = json[key]
    except KeyError:
        return False
    return True


#A simple way to ensure values are in an accceptable range, and also return a random value if desired
def clampval(minval, val, maxval):
    if val == "random":
        try:
            val = random.randint(minval, maxval)
        except:
            val = random.uniform(minval, maxval)
        return val
    #Auto is handled later, so we just return it back as is
    elif val == "auto":
        return val
    elif val < minval:
        val = minval
        return val
    elif val > maxval:
        val = maxval
        return val
    else:
        return val


# Load the JSON config files
for setting_arg in cl_args.settings:
    try:
        with open(setting_arg, 'r', encoding="utf-8") as json_file:
            print(f'Parsing {setting_arg}')
            settings_file = json.load(json_file)
            # If any of these around in this settings file they'll be applied, overwriting any previous value.
            # Some are passed by clampval first to make sure they are within bounds (or randomized if desired)
            if is_json_key_present(settings_file, 'batch_name'):
                batch_name = (settings_file['batch_name'])
            if is_json_key_present(settings_file, 'text_prompts'):
                text_prompts = (settings_file['text_prompts'])
            if is_json_key_present(settings_file, 'image_prompts'):
                image_prompts = (settings_file['image_prompts'])
            if is_json_key_present(settings_file, 'clip_guidance_scale'):
                clip_guidance_scale = clampval(
                    1500, (settings_file['clip_guidance_scale']), 100000)
            if is_json_key_present(settings_file, 'tv_scale'):
                tv_scale = clampval(0, (settings_file['tv_scale']), 1000)
            if is_json_key_present(settings_file, 'range_scale'):
                range_scale = clampval(0, (settings_file['range_scale']), 1000)
            if is_json_key_present(settings_file, 'sat_scale'):
                sat_scale = clampval(0, (settings_file['sat_scale']), 20000)
            if is_json_key_present(settings_file, 'n_batches'):
                n_batches = (settings_file['n_batches'])
            if is_json_key_present(settings_file, 'display_rate'):
                display_rate = (settings_file['display_rate'])
            if is_json_key_present(settings_file, 'cutn_batches'):
                cutn_batches = (settings_file['cutn_batches'])
            if is_json_key_present(settings_file, 'max_frames'):
                max_frames = (settings_file['max_frames'])
            if is_json_key_present(settings_file, 'interp_spline'):
                interp_spline = (settings_file['interp_spline'])
            if is_json_key_present(settings_file, 'init_image'):
                init_image = (settings_file['init_image'])
            if is_json_key_present(settings_file, 'init_scale'):
                init_scale = (settings_file['init_scale'])
            if is_json_key_present(settings_file, 'skip_steps'):
                skip_steps = (settings_file['skip_steps'])
            if is_json_key_present(settings_file, 'stop_early'):
                stop_early = (settings_file['stop_early'])
            if is_json_key_present(settings_file, 'frames_scale'):
                frames_scale = (settings_file['frames_scale'])
            if is_json_key_present(settings_file, 'frames_skip_steps'):
                frames_skip_steps = (settings_file['frames_skip_steps'])
            if is_json_key_present(settings_file, 'perlin_init'):
                perlin_init = (settings_file['perlin_init'])
            if is_json_key_present(settings_file, 'perlin_mode'):
                perlin_mode = (settings_file['perlin_mode'])
            if is_json_key_present(settings_file, 'skip_augs'):
                skip_augs = (settings_file['skip_augs'])
            if is_json_key_present(settings_file, 'randomize_class'):
                randomize_class = (settings_file['randomize_class'])
            if is_json_key_present(settings_file, 'clip_denoised'):
                clip_denoised = (settings_file['clip_denoised'])
            if is_json_key_present(settings_file, 'clamp_grad'):
                clamp_grad = (settings_file['clamp_grad'])
            if is_json_key_present(settings_file, 'clamp_max'):
                clamp_max = clampval(0.001, (settings_file['clamp_max']), 0.1)
            if is_json_key_present(settings_file, 'set_seed'):
                set_seed = (settings_file['set_seed'])
            if is_json_key_present(settings_file, 'fuzzy_prompt'):
                fuzzy_prompt = (settings_file['fuzzy_prompt'])
            if is_json_key_present(settings_file, 'rand_mag'):
                rand_mag = clampval(0.0, (settings_file['rand_mag']), 0.999)
            if is_json_key_present(settings_file, 'eta'):
                eta = clampval(0.0, (settings_file['eta']), 0.999)
            if is_json_key_present(settings_file, 'width'):
                width_height = [(settings_file['width']),
                                (settings_file['height'])]
            if is_json_key_present(settings_file, 'width_height_scale'):
                width_height_scale = (settings_file['width_height_scale'])
            if is_json_key_present(settings_file, 'diffusion_model'):
                diffusion_model = (settings_file['diffusion_model'])
            if is_json_key_present(settings_file, 'use_secondary_model'):
                use_secondary_model = (settings_file['use_secondary_model'])
            if is_json_key_present(settings_file, 'steps'):
                steps = (settings_file['steps'])
            if is_json_key_present(settings_file, 'sampling_mode'):
                sampling_mode = (settings_file['sampling_mode'])
            if is_json_key_present(settings_file, 'diffusion_steps'):
                diffusion_steps = (settings_file['diffusion_steps'])
            if is_json_key_present(settings_file, 'ViTB32'):
                ViTB32 = (settings_file['ViTB32'])
            if is_json_key_present(settings_file, 'ViTB16'):
                ViTB16 = (settings_file['ViTB16'])
            if is_json_key_present(settings_file, 'ViTL14'):
                ViTL14 = (settings_file['ViTL14'])
            if is_json_key_present(settings_file, 'RN101'):
                RN101 = (settings_file['RN101'])
            if is_json_key_present(settings_file, 'RN50'):
                RN50 = (settings_file['RN50'])
            if is_json_key_present(settings_file, 'RN50x4'):
                RN50x4 = (settings_file['RN50x4'])
            if is_json_key_present(settings_file, 'RN50x16'):
                RN50x16 = (settings_file['RN50x16'])
            if is_json_key_present(settings_file, 'RN50x64'):
                RN50x64 = (settings_file['RN50x64'])
            if is_json_key_present(settings_file, 'SLIPB16'):
                SLIPB16 = (settings_file['SLIPB16'])
            if is_json_key_present(settings_file, 'SLIPL16'):
                SLIPL16 = (settings_file['SLIPL16'])
            if is_json_key_present(settings_file, 'cut_overview'):
                cut_overview = (settings_file['cut_overview'])
            if is_json_key_present(settings_file, 'cut_innercut'):
                cut_innercut = (settings_file['cut_innercut'])
            if is_json_key_present(settings_file, 'cut_ic_pow'):
                cut_ic_pow = clampval(0.5, (settings_file['cut_ic_pow']), 100)
            if is_json_key_present(settings_file, 'cut_icgray_p'):
                cut_icgray_p = (settings_file['cut_icgray_p'])
            if is_json_key_present(settings_file, 'key_frames'):
                key_frames = (settings_file['key_frames'])
            if is_json_key_present(settings_file, 'angle'):
                angle = (settings_file['angle'])
            if is_json_key_present(settings_file, 'zoom'):
                zoom = (settings_file['zoom'])
            if is_json_key_present(settings_file, 'translation_x'):
                translation_x = (settings_file['translation_x'])
            if is_json_key_present(settings_file, 'translation_y'):
                translation_y = (settings_file['translation_y'])
            if is_json_key_present(settings_file, 'video_init_path'):
                video_init_path = (settings_file['video_init_path'])
            if is_json_key_present(settings_file, 'extract_nth_frame'):
                extract_nth_frame = (settings_file['extract_nth_frame'])
            if is_json_key_present(settings_file, 'intermediate_saves'):
                intermediate_saves = (settings_file['intermediate_saves'])
            if is_json_key_present(settings_file, 'fix_brightness_contrast'):
                fix_brightness_contrast = (settings_file['fix_brightness_contrast'])
            if is_json_key_present(settings_file, 'adjustment_interval'):
                adjustment_interval = (settings_file['adjustment_interval'])
            if is_json_key_present(settings_file, 'high_contrast_threshold'):
                high_contrast_threshold = (
                    settings_file['high_contrast_threshold'])
            if is_json_key_present(settings_file,
                                   'high_contrast_adjust_amount'):
                high_contrast_adjust_amount = (
                    settings_file['high_contrast_adjust_amount'])
            if is_json_key_present(settings_file, 'high_contrast_start'):
                high_contrast_start = (settings_file['high_contrast_start'])
            if is_json_key_present(settings_file, 'high_contrast_adjust'):
                high_contrast_adjust = (settings_file['high_contrast_adjust'])
            if is_json_key_present(settings_file, 'low_contrast_threshold'):
                low_contrast_threshold = (
                    settings_file['low_contrast_threshold'])
            if is_json_key_present(settings_file,
                                   'low_contrast_adjust_amount'):
                low_contrast_adjust_amount = (
                    settings_file['low_contrast_adjust_amount'])
            if is_json_key_present(settings_file, 'low_contrast_start'):
                low_contrast_start = (settings_file['low_contrast_start'])
            if is_json_key_present(settings_file, 'low_contrast_adjust'):
                low_contrast_adjust = (settings_file['low_contrast_adjust'])
            if is_json_key_present(settings_file, 'high_brightness_threshold'):
                high_brightness_threshold = (
                    settings_file['high_brightness_threshold'])
            if is_json_key_present(settings_file,
                                   'high_brightness_adjust_amount'):
                high_brightness_adjust_amount = (
                    settings_file['high_brightness_adjust_amount'])
            if is_json_key_present(settings_file, 'high_brightness_start'):
                high_brightness_start = (
                    settings_file['high_brightness_start'])
            if is_json_key_present(settings_file, 'high_brightness_adjust'):
                high_brightness_adjust = (
                    settings_file['high_brightness_adjust'])
            if is_json_key_present(settings_file, 'low_brightness_threshold'):
                low_brightness_threshold = (
                    settings_file['low_brightness_threshold'])
            if is_json_key_present(settings_file,
                                   'low_brightness_adjust_amount'):
                low_brightness_adjust_amount = (
                    settings_file['low_brightness_adjust_amount'])
            if is_json_key_present(settings_file, 'low_brightness_start'):
                low_brightness_start = (settings_file['low_brightness_start'])
            if is_json_key_present(settings_file, 'low_brightness_adjust'):
                low_brightness_adjust = (
                    settings_file['low_brightness_adjust'])
            if is_json_key_present(settings_file, 'sharpen_preset'):
                sharpen_preset = (settings_file['sharpen_preset'])
            if is_json_key_present(settings_file, 'keep_unsharp'):
                keep_unsharp = (settings_file['keep_unsharp'])
            if is_json_key_present(settings_file, 'animation_mode'):
                animation_mode = (settings_file['animation_mode'])
            if is_json_key_present(settings_file, 'gobig_orientation'):
                gobig_orientation = (settings_file['gobig_orientation'])

    except Exception as e:
        print('Failed to open or parse ' + setting_arg +
              ' - Check formatting.')
        print(e)
        quit()

width_height = [
    width_height[0] * width_height_scale, width_height[1] * width_height_scale
]

#Now override some depending on command line and maybe a special case
if cl_args.output:
    batch_name = cl_args.output
    print(f'Setting Output dir to {batch_name}')

if cl_args.prompt:
    text_prompts["0"] = cl_args.prompt
    print(f'Setting prompt to {text_prompts}')

if cl_args.ignoreseed:
    set_seed = 'random_seed'
    print(f'Using a random seed instead of the one provided by the JSON file.')

if cl_args.hidemetadata:
    add_metadata = False
    print(
        f'Hide metadata flag is ON, settings will not be stored in the PNG output.'
    )

gui = False
if cl_args.gui:
    gui = True
    import prdgui

letsgobig = False
gobig_horizontal = False
gobig_vertical = False
if cl_args.gobig:
    letsgobig = True
    if gobig_orientation == "horizontal": # default is vertical, if the settings file says otherwise, change it
        gobig_horizontal = True
    else:
        gobig_vertical = True
    n_batches = 1
    print('Going BIG! N-batches automatically set to 1, as only 1 output is supported.')

if cl_args.geninit:
    geninit = True
    if cl_args.geninit > 0 and cl_args.geninit <= 100:
        geninitamount = float(cl_args.geninit /
                              100)  # turn it into a float percent
        print(
            f'GenInit mode enabled. A checkpoint image will be saved at {cl_args.geninit}% of steps.'
        )
    else:
        geninitamount = 0.2
        print(
            f'GenInit mode enabled. Provided number was out of bounds, so using {geninitamount} of steps instead.'
        )
else:
    geninit = False

if cl_args.useinit:
    if skip_steps == 0:
        skip_steps = (
            int(steps * 0.33)
        )  # don't change skip_steps if the settings file specified one
    if path.exists(f'{cl_args.useinit}'):
        useinit = True
        init_image = cl_args.useinit
        print(
            f'UseInit mode is using {cl_args.useinit} and starting at {skip_steps}.'
        )
    else:
        init_image = 'geninit.png'
        if path.exists(init_image):
            print(
                f'UseInit mode is using {init_image} and starting at {skip_steps}.'
            )
            useinit = True
        else:
            print('No init image found. Uneinit mode canceled.')
            useinit = False
else:
    useinit = False

#Automatic Eta based on steps
if eta == 'auto':
    maxetasteps = 315
    minetasteps = 50
    maxeta = 1.0
    mineta = 0.0
    if steps > maxetasteps: eta = maxeta
    elif steps < minetasteps: eta = mineta
    else:
        stepsrange = (maxetasteps - minetasteps)
        newrange = (maxeta - mineta)
        eta = (((steps - minetasteps) * newrange) / stepsrange) + mineta
        eta = round(eta, 2)
        print(f'Eta set automatically to: {eta}')

#Automatic clamp_max based on steps
if clamp_max == 'auto':
    if steps <= 35: clamp_max = 0.001
    elif steps <= 75: clamp_max = 0.0125
    elif steps <= 150: clamp_max = 0.02
    elif steps <= 225: clamp_max = 0.035
    elif steps <= 300: clamp_max = 0.05
    elif steps <= 500: clamp_max = 0.075
    else: clamp_max = 0.1
    print(f'Clamp_max automatically set to {clamp_max}')

#Automatic clip_guidance_scale based on overall resolution
if clip_guidance_scale == 'auto':
    res = width_height[0] * width_height[1]  # total pixels
    maxcgsres = 2000000
    mincgsres = 250000
    maxcgs = 50000
    mincgs = 2500
    if res > maxcgsres: clip_guidance_scale = maxcgs
    elif res < mincgsres: clip_guidance_scale = mincgs
    else:
        resrange = (maxcgsres - mincgsres)
        newrange = (maxcgs - mincgs)
        clip_guidance_scale = ((
            (res - mincgsres) * newrange) / resrange) + mincgs
        clip_guidance_scale = round(clip_guidance_scale)
    print(f'clip_guidance_scale set automatically to: {clip_guidance_scale}')

# List of artists for random artist support
artists = []
with open('artists.txt', encoding="utf-8") as f:
    for line in f:
        artists.append(line.strip())

# If _artist_ is in any of the prompts, replace them with a random artist name
# It's extra complicated because there can be multiple prompts per frame, multiple prompts at a given step,
# and multiple prompts that come in at a certain step. Sigh...
artist_change = False
for k, v in text_prompts.items():
<<<<<<< HEAD
    print(type(v))
=======
>>>>>>> a4e3d4f7
    if type(v) == list:
        newprompts = []
        for prompt in v:
            if "_artist_" in prompt:
                newprompt = prompt.replace("_artist_", random.choice(artists), 1)
                artist_change = True
            else:
                newprompt = prompt
            newprompts.append(newprompt)
        if artist_change == True:
            v = newprompts
    else:  # to handle if the prompt is actually a multi-prompt.
        for kk, vv in v.items():
            newprompts = []
            for prompt in vv:
                if "_artist_" in prompt:
                    newprompt = prompt.replace("_artist_", random.choice(artists), 1)
                    artist_change = True
                else:
                    newprompt = prompt
                newprompts.append(newprompt)
            if artist_change == True:
                vv = newprompts
        if artist_change == True:
            v = {**v, kk: vv}
    if artist_change == True:
        text_prompts = {**text_prompts, k: v}
        print('Replaced _artist_ with random artist(s).')
        print(f'New prompt is: {text_prompts}')

import torch

# Decide if we're using CPU or GPU, with appropriate settings depending...
if cl_args.cpu or not torch.cuda.is_available():
    DEVICE = torch.device('cpu')
    device = DEVICE
    fp16_mode = False
    cores = os.cpu_count()
    if cl_args.cpu == 0:
        print(
            f'No thread count specified. Using detected {cores} cores for CPU mode.'
        )
    elif cl_args.cpu > cores:
        print(
            f'Too many threads specified. Using detected {cores} cores for CPU mode.'
        )
    else:
        cores = int(cl_args.cpu)
        print(f'Using {cores} cores for CPU mode.')
    torch.set_num_threads(cores)
else:
    DEVICE = torch.device(f'cuda:{cl_args.cuda}')
    device = DEVICE
    fp16_mode = True
    if torch.cuda.get_device_capability(device) == (
            8, 0):  ## A100 fix thanks to Emad
        print('Disabling CUDNN for A100 gpu', file=sys.stderr)
        torch.backends.cudnn.enabled = False

print('Using device:', device)

#@title 2.2 Define necessary functions

# https://gist.github.com/adefossez/0646dbe9ed4005480a2407c62aac8869


def ease(num, t):
    start = num[0]
    end = num[1]
    power = num[2]
    return start + pow(t, power) * (end - start)


def interp(t):
    return 3 * t**2 - 2 * t**3


def perlin(width, height, scale=10, device=None):
    gx, gy = torch.randn(2, width + 1, height + 1, 1, 1, device=device)
    xs = torch.linspace(0, 1, scale + 1)[:-1, None].to(device)
    ys = torch.linspace(0, 1, scale + 1)[None, :-1].to(device)
    wx = 1 - interp(xs)
    wy = 1 - interp(ys)
    dots = 0
    dots += wx * wy * (gx[:-1, :-1] * xs + gy[:-1, :-1] * ys)
    dots += (1 - wx) * wy * (-gx[1:, :-1] * (1 - xs) + gy[1:, :-1] * ys)
    dots += wx * (1 - wy) * (gx[:-1, 1:] * xs - gy[:-1, 1:] * (1 - ys))
    dots += (1 - wx) * (1 - wy) * (-gx[1:, 1:] * (1 - xs) - gy[1:, 1:] *
                                   (1 - ys))
    return dots.permute(0, 2, 1, 3).contiguous().view(width * scale,
                                                      height * scale)


def perlin_ms(octaves, width, height, grayscale, device=device):
    out_array = [0.5] if grayscale else [0.5, 0.5, 0.5]
    # out_array = [0.0] if grayscale else [0.0, 0.0, 0.0]
    for i in range(1 if grayscale else 3):
        scale = 2**len(octaves)
        oct_width = width
        oct_height = height
        for oct in octaves:
            p = perlin(oct_width, oct_height, scale, device)
            out_array[i] += p * oct
            scale //= 2
            oct_width *= 2
            oct_height *= 2
    return torch.cat(out_array)


def create_perlin_noise(octaves=[1, 1, 1, 1],
                        width=2,
                        height=2,
                        grayscale=True):
    out = perlin_ms(octaves, width, height, grayscale)
    if grayscale:
        out = TF.resize(size=(side_y, side_x), img=out.unsqueeze(0))
        out = TF.to_pil_image(out.clamp(0, 1)).convert('RGB')
    else:
        out = out.reshape(-1, 3, out.shape[0] // 3, out.shape[1])
        out = TF.resize(size=(side_y, side_x), img=out)
        out = TF.to_pil_image(out.clamp(0, 1).squeeze())

    out = ImageOps.autocontrast(out)
    return out


def regen_perlin():
    if perlin_mode == 'color':
        init = create_perlin_noise([1.5**-i * 0.5 for i in range(12)], 1, 1,
                                   False)
        init2 = create_perlin_noise([1.5**-i * 0.5 for i in range(8)], 4, 4,
                                    False)
    elif perlin_mode == 'gray':
        init = create_perlin_noise([1.5**-i * 0.5 for i in range(12)], 1, 1,
                                   True)
        init2 = create_perlin_noise([1.5**-i * 0.5 for i in range(8)], 4, 4,
                                    True)
    else:
        init = create_perlin_noise([1.5**-i * 0.5 for i in range(12)], 1, 1,
                                   False)
        init2 = create_perlin_noise([1.5**-i * 0.5 for i in range(8)], 4, 4,
                                    True)

    init = TF.to_tensor(init).add(
        TF.to_tensor(init2)).div(2).to(device).unsqueeze(0).mul(2).sub(1)
    del init2
    return init.expand(batch_size, -1, -1, -1)


def fetch(url_or_path):
    print(f'Fetching {str(url_or_path)}')
    print(f'This might take a while... please wait.')
    if str(url_or_path).startswith('http://') or str(url_or_path).startswith(
            'https://'):
        r = requests.get(url_or_path)
        r.raise_for_status()
        fd = io.BytesIO()
        fd.write(r.content)
        fd.seek(0)
        return fd
    return open(url_or_path, 'rb')


def read_image_workaround(path):
    """OpenCV reads images as BGR, Pillow saves them as RGB. Work around
    this incompatibility to avoid colour inversions."""
    im_tmp = cv2.imread(path)
    return cv2.cvtColor(im_tmp, cv2.COLOR_BGR2RGB)


def parse_prompt(prompt, vars={}):
    if prompt.startswith('http://') or prompt.startswith('https://'):
        vals = prompt.rsplit(':', 2)
        vals = [vals[0] + ':' + vals[1], *vals[2:]]
    else:
        vals = prompt.rsplit(':', 1)
    vals = vals + ['', '1'][len(vals):]
    return vals[0], float(numexpr.evaluate(vals[1], local_dict=vars))



def sinc(x):
    return torch.where(x != 0,
                       torch.sin(math.pi * x) / (math.pi * x), x.new_ones([]))


def lanczos(x, a):
    cond = torch.logical_and(-a < x, x < a)
    out = torch.where(cond, sinc(x) * sinc(x / a), x.new_zeros([]))
    return out / out.sum()


def ramp(ratio, width):
    n = math.ceil(width / ratio + 1)
    out = torch.empty([n])
    cur = 0
    for i in range(out.shape[0]):
        out[i] = cur
        cur += ratio
    return torch.cat([-out[1:].flip([0]), out])[1:-1]


def resample(input, size, align_corners=True):
    n, c, h, w = input.shape
    dh, dw = size

    input = input.reshape([n * c, 1, h, w])

    if dh < h:
        kernel_h = lanczos(ramp(dh / h, 2), 2).to(input.device, input.dtype)
        pad_h = (kernel_h.shape[0] - 1) // 2
        input = F.pad(input, (0, 0, pad_h, pad_h), 'reflect')
        input = F.conv2d(input, kernel_h[None, None, :, None])

    if dw < w:
        kernel_w = lanczos(ramp(dw / w, 2), 2).to(input.device, input.dtype)
        pad_w = (kernel_w.shape[0] - 1) // 2
        input = F.pad(input, (pad_w, pad_w, 0, 0), 'reflect')
        input = F.conv2d(input, kernel_w[None, None, None, :])

    input = input.reshape([n, c, h, w])
    return F.interpolate(input,
                         size,
                         mode='bicubic',
                         align_corners=align_corners)


class MakeCutouts(nn.Module):
    def __init__(self, cut_size, cutn, skip_augs=False):
        super().__init__()
        self.cut_size = cut_size
        self.cutn = cutn
        self.skip_augs = skip_augs
        self.augs = T.Compose([
            T.RandomHorizontalFlip(p=0.5),
            T.Lambda(lambda x: x + torch.randn_like(x) * 0.01),
            T.RandomAffine(degrees=15, translate=(0.1, 0.1)),
            T.Lambda(lambda x: x + torch.randn_like(x) * 0.01),
            T.RandomPerspective(distortion_scale=0.4, p=0.7),
            T.Lambda(lambda x: x + torch.randn_like(x) * 0.01),
            T.RandomGrayscale(p=0.15),
            T.Lambda(lambda x: x + torch.randn_like(x) * 0.01),
            # T.ColorJitter(brightness=0.1, contrast=0.1, saturation=0.1, hue=0.1),
        ])

    def forward(self, input):
        input = T.Pad(input.shape[2] // 4, fill=0)(input)
        sideY, sideX = input.shape[2:4]
        max_size = min(sideX, sideY)

        cutouts = []
        for ch in range(self.cutn):
            if ch > self.cutn - self.cutn // 4:
                cutout = input.clone()
            else:
                size = int(max_size * torch.zeros(1, ).normal_(
                    mean=.8, std=.3).clip(float(self.cut_size / max_size), 1.))
                offsetx = torch.randint(0, abs(sideX - size + 1), ())
                offsety = torch.randint(0, abs(sideY - size + 1), ())
                cutout = input[:, :, offsety:offsety + size,
                               offsetx:offsetx + size]

            if not self.skip_augs:
                cutout = self.augs(cutout)
            cutouts.append(resample(cutout, (self.cut_size, self.cut_size)))
            del cutout

        cutouts = torch.cat(cutouts, dim=0)
        return cutouts


cutout_debug = False
padargs = {}


class MakeCutoutsDango(nn.Module):
    def __init__(self,
                 cut_size,
                 Overview=4,
                 InnerCrop=0,
                 IC_Size_Pow=0.5,
                 IC_Grey_P=0.2):
        super().__init__()
        self.cut_size = cut_size
        self.Overview = Overview
        self.InnerCrop = InnerCrop
        self.IC_Size_Pow = IC_Size_Pow
        self.IC_Grey_P = IC_Grey_P
        if args.animation_mode == 'None':
            self.augs = T.Compose([
                T.RandomHorizontalFlip(p=0.5),
                T.Lambda(lambda x: x + torch.randn_like(x) * 0.01),
                T.RandomAffine(degrees=10,
                               translate=(0.05, 0.05),
                               interpolation=T.InterpolationMode.BILINEAR),
                T.Lambda(lambda x: x + torch.randn_like(x) * 0.01),
                T.RandomGrayscale(p=0.1),
                T.Lambda(lambda x: x + torch.randn_like(x) * 0.01),
                T.ColorJitter(brightness=0.1,
                              contrast=0.1,
                              saturation=0.1,
                              hue=0.1),
            ])
        elif args.animation_mode == 'Video Input':
            self.augs = T.Compose([
                T.RandomHorizontalFlip(p=0.5),
                T.Lambda(lambda x: x + torch.randn_like(x) * 0.01),
                T.RandomAffine(degrees=15, translate=(0.1, 0.1)),
                T.Lambda(lambda x: x + torch.randn_like(x) * 0.01),
                T.RandomPerspective(distortion_scale=0.4, p=0.7),
                T.Lambda(lambda x: x + torch.randn_like(x) * 0.01),
                T.RandomGrayscale(p=0.15),
                T.Lambda(lambda x: x + torch.randn_like(x) * 0.01),
                # T.ColorJitter(brightness=0.1, contrast=0.1, saturation=0.1, hue=0.1),
            ])
        elif args.animation_mode == '2D' or args.animation_mode == '3D':
            self.augs = T.Compose([
                T.RandomHorizontalFlip(p=0.4),
                T.Lambda(lambda x: x + torch.randn_like(x) * 0.01),
                T.RandomAffine(degrees=10,
                               translate=(0.05, 0.05),
                               interpolation=T.InterpolationMode.BILINEAR),
                T.Lambda(lambda x: x + torch.randn_like(x) * 0.01),
                T.RandomGrayscale(p=0.1),
                T.Lambda(lambda x: x + torch.randn_like(x) * 0.01),
                T.ColorJitter(brightness=0.1,
                              contrast=0.1,
                              saturation=0.1,
                              hue=0.3),
            ])

    def forward(self, input):
        cutouts = []
        gray = T.Grayscale(3)
        sideY, sideX = input.shape[2:4]
        max_size = min(sideX, sideY)
        min_size = min(sideX, sideY, self.cut_size)
        l_size = max(sideX, sideY)
        output_shape = [1, 3, self.cut_size, self.cut_size]
        output_shape_2 = [1, 3, self.cut_size + 2, self.cut_size + 2]
        pad_input = F.pad(input,
                          ((sideY - max_size) // 2, (sideY - max_size) // 2,
                           (sideX - max_size) // 2, (sideX - max_size) // 2),
                          **padargs)
        cutout = resize(pad_input, out_shape=output_shape)

        if self.Overview > 0:
            if self.Overview <= 4:
                if self.Overview >= 1:
                    cutouts.append(cutout)
                if self.Overview >= 2:
                    cutouts.append(gray(cutout))
                if self.Overview >= 3:
                    cutouts.append(TF.hflip(cutout))
                if self.Overview == 4:
                    cutouts.append(gray(TF.hflip(cutout)))
            else:
                cutout = resize(pad_input, out_shape=output_shape)
                for _ in range(self.Overview):
                    cutouts.append(cutout)

            if cutout_debug:
                TF.to_pil_image(cutouts[0].clamp(0, 1).squeeze(0)).save(
                    "/content/cutout_overview0.jpg", quality=99)

        if self.InnerCrop > 0:
            for i in range(self.InnerCrop):
                size = int(
                    torch.rand([])**self.IC_Size_Pow * (max_size - min_size) +
                    min_size)
                offsetx = torch.randint(0, sideX - size + 1, ())
                offsety = torch.randint(0, sideY - size + 1, ())
                cutout = input[:, :, offsety:offsety + size,
                               offsetx:offsetx + size]
                if i <= int(self.IC_Grey_P * self.InnerCrop):
                    cutout = gray(cutout)
                cutout = resize(cutout, out_shape=output_shape)
                cutouts.append(cutout)
            if cutout_debug:
                TF.to_pil_image(cutouts[-1].clamp(0, 1).squeeze(0)).save(
                    "/content/cutout_InnerCrop.jpg", quality=99)
        cutouts = torch.cat(cutouts)
        if skip_augs is not True: cutouts = self.augs(cutouts)
        return cutouts


def spherical_dist_loss(x, y):
    x = F.normalize(x, dim=-1)
    y = F.normalize(y, dim=-1)
    return (x - y).norm(dim=-1).div(2).arcsin().pow(2).mul(2)


def tv_loss(input):
    """L2 total variation loss, as in Mahendran et al."""
    input = F.pad(input, (0, 1, 0, 1), 'replicate')
    x_diff = input[..., :-1, 1:] - input[..., :-1, :-1]
    y_diff = input[..., 1:, :-1] - input[..., :-1, :-1]
    return (x_diff**2 + y_diff**2).mean([1, 2, 3])


def range_loss(input):
    return (input - input.clamp(-1, 1)).pow(2).mean([1, 2, 3])


stop_on_next_loop = False  # Make sure GPU memory doesn't get corrupted from cancelling the run mid-way through, allow a full frame to complete

def do_run():
    seed = args.seed
    print(range(args.start_frame, args.max_frames))
    for frame_num in range(args.start_frame, args.max_frames):
        if stop_on_next_loop:
            break

        display.clear_output(wait=True)

        # Print Frame progress if animation mode is on
        print(f'Animation mode is {animation_mode}') #debug
        if args.animation_mode != "None":
            batchBar = tqdm(range(args.max_frames), desc="Frames")
            batchBar.n = frame_num
            batchBar.refresh()

        # Inits if not video frames
        if args.animation_mode != "Video Input":
            if args.init_image == '':
                init_image = None
            else:
                init_image = args.init_image
            init_scale = args.init_scale
            skip_steps = args.skip_steps

        if args.animation_mode == "2D":
            if args.key_frames:
                angle = args.angle_series[frame_num]
                zoom = args.zoom_series[frame_num]
                translation_x = args.translation_x_series[frame_num]
                translation_y = args.translation_y_series[frame_num]
                print(
                    f'angle: {angle}',
                    f'zoom: {zoom}',
                    f'translation_x: {translation_x}',
                    f'translation_y: {translation_y}',
                )

            if frame_num > 0:
                seed = seed + 1
                if resume_run and frame_num == start_frame:
                    img_0 = cv2.imread(
                        batchFolder +
                        f"/{batch_name}({batchNum})_{start_frame-1:04}.png")
                else:
                    img_0 = cv2.imread('prevFrame.png')
                center = (1 * img_0.shape[1] // 2, 1 * img_0.shape[0] // 2)
                trans_mat = np.float32([[1, 0, translation_x],
                                        [0, 1, translation_y]])
                rot_mat = cv2.getRotationMatrix2D(center, angle, zoom)
                trans_mat = np.vstack([trans_mat, [0, 0, 1]])
                rot_mat = np.vstack([rot_mat, [0, 0, 1]])
                transformation_matrix = np.matmul(rot_mat, trans_mat)
                img_0 = cv2.warpPerspective(img_0,
                                            transformation_matrix,
                                            (img_0.shape[1], img_0.shape[0]),
                                            borderMode=cv2.BORDER_WRAP)
                cv2.imwrite('prevFrameScaled.png', img_0)
                init_image = 'prevFrameScaled.png'
                init_scale = args.frames_scale
                skip_steps = args.calc_frames_skip_steps

        if args.animation_mode == "Video Input":
            seed = seed + 1
            init_image = f'{videoFramesFolder}/{frame_num+1:04}.jpg'
            init_scale = args.frames_scale
            skip_steps = args.calc_frames_skip_steps

        loss_values = []

        if seed is not None:
            np.random.seed(seed)
            random.seed(seed)
            torch.manual_seed(seed)
            #torch.cuda.manual_seed_all(seed) # jason -- commented this out because the above handles it and is device agnostic
            torch.backends.cudnn.deterministic = True

        target_embeds, weights = [], []

        if args.prompts_series is not None and frame_num >= len(
                args.prompts_series):
            frame_prompt = args.prompts_series[-1]
        elif args.prompts_series is not None:
            frame_prompt = args.prompts_series[frame_num]
        else:
            frame_prompt = []

        print(args.image_prompts_series)
        if args.image_prompts_series is not None and frame_num >= len(
                args.image_prompts_series):
            image_prompt = args.image_prompts_series[-1]
        elif args.image_prompts_series is not None:
            image_prompt = args.image_prompts_series[frame_num]
        else:
            image_prompt = []

        if (type(frame_prompt) is list):
            frame_prompt = {"0": frame_prompt}

        print(f'Frame Prompt: {frame_prompt}')

        prev_sample_prompt = []
        model_stats = []

        def do_weights(s):
            #print(" do_weights")
            nonlocal model_stats, prev_sample_prompt
            sample_prompt = []

            print_sample_prompt = False
            if (str(s) not in frame_prompt.keys()):
                sample_prompt = prev_sample_prompt.copy()
            else:
                print_sample_prompt = True
                sample_prompt = frame_prompt[str(s)].copy()
                prev_sample_prompt = sample_prompt.copy()

            #sample_prompt += additional_prompts

            if (print_sample_prompt):
                print(f' Prompt for step {s}: {sample_prompt}')

            model_stats = []
            for clip_model in clip_models:
                cutn = 16
                model_stat = {
                    "clip_model": None,
                    "target_embeds": [],
                    "make_cutouts": None,
                    "weights": []
                }
                model_stat["clip_model"] = clip_model

                for prompt in sample_prompt:
                    txt, weight = parse_prompt(prompt, {'s': s})
                    txt = clip_model.encode_text(
                        clip.tokenize(prompt).to(device)).float()

                    if args.fuzzy_prompt:
                        for i in range(25):
                            model_stat["target_embeds"].append(
                                (txt + torch.randn(txt.shape).to(device) *
                                 args.rand_mag).clamp(0, 1))
                            model_stat["weights"].append(weight)
                    else:
                        model_stat["target_embeds"].append(txt)
                        model_stat["weights"].append(weight)

                if image_prompt:
                    model_stat["make_cutouts"] = MakeCutouts(
                        clip_model.visual.input_resolution,
                        cutn,
                        skip_augs=skip_augs)
                    for prompt in image_prompt:
                        path, weight = parse_prompt(prompt, {'s': s})
                        weight *= magnitude_multiplier
                        img = Image.open(fetch(path)).convert('RGB')
                        img = TF.resize(img, min(side_x, side_y, *img.size),
                                        T.InterpolationMode.LANCZOS)
                        batch = model_stat["make_cutouts"](TF.to_tensor(
                            img).to(device).unsqueeze(0).mul(2).sub(1))
                        embed = clip_model.encode_image(
                            normalize(batch)).float()
                        if fuzzy_prompt:
                            for i in range(25):
                                model_stat["target_embeds"].append(
                                    (embed +
                                     torch.randn(embed.shape).to(device) *
                                     rand_mag).clamp(0, 1))
                                weights.extend([weight / cutn] * cutn)
                        else:
                            model_stat["target_embeds"].append(embed)
                            model_stat["weights"].extend([weight / cutn] *
                                                         cutn)

                model_stat["target_embeds"] = torch.cat(
                    model_stat["target_embeds"])
                model_stat["weights"] = torch.tensor(model_stat["weights"],
                                                     device=device)
                if model_stat["weights"].sum().abs() < 1e-3:
                    raise RuntimeError('The weights must not sum to 0.')
                model_stat["weights"] /= model_stat["weights"].sum().abs()
                model_stats.append(model_stat)

        initial_weights = False

        print(f'skip steps: {skip_steps}')

        if (skip_steps > 0):
            for i in range(skip_steps, 0, -1):
                if (str(i) in frame_prompt.keys()):
                    do_weights(i)
                    initial_weights = True
                    break

        if (not initial_weights):
            do_weights(0)

        init = None
        if init_image is not None:
            init = Image.open(fetch(init_image)).convert('RGB')
            init = init.resize((args.side_x, args.side_y), Image.LANCZOS)
            init = TF.to_tensor(init).to(device).unsqueeze(0).mul(2).sub(1)

        if args.perlin_init:
            if args.perlin_mode == 'color':
                init = create_perlin_noise([1.5**-i * 0.5 for i in range(12)],
                                           1, 1, False)
                init2 = create_perlin_noise([1.5**-i * 0.5 for i in range(8)],
                                            4, 4, False)
            elif args.perlin_mode == 'gray':
                init = create_perlin_noise([1.5**-i * 0.5 for i in range(12)],
                                           1, 1, True)
                init2 = create_perlin_noise([1.5**-i * 0.5 for i in range(8)],
                                            4, 4, True)
            else:
                init = create_perlin_noise([1.5**-i * 0.5 for i in range(12)],
                                           1, 1, False)
                init2 = create_perlin_noise([1.5**-i * 0.5 for i in range(8)],
                                            4, 4, True)
            # init = TF.to_tensor(init).add(TF.to_tensor(init2)).div(2).to(device)
            init = TF.to_tensor(init).add(TF.to_tensor(init2)).div(2).to(
                device).unsqueeze(0).mul(2).sub(1)
            del init2

        cur_t = None

        def cond_fn(x, t, y=None):
            with torch.enable_grad():
                x_is_NaN = False
                x = x.detach().requires_grad_()
                n = x.shape[0]
                if use_secondary_model is True:
                    alpha = torch.tensor(diffusion.sqrt_alphas_cumprod[cur_t],
                                         device=device,
                                         dtype=torch.float32)
                    sigma = torch.tensor(
                        diffusion.sqrt_one_minus_alphas_cumprod[cur_t],
                        device=device,
                        dtype=torch.float32)
                    cosine_t = alpha_sigma_to_t(alpha, sigma)
                    out = secondary_model(x, cosine_t[None].repeat([n])).pred
                    fac = diffusion.sqrt_one_minus_alphas_cumprod[cur_t]
                    x_in = out * fac + x * (1 - fac)
                    x_in_grad = torch.zeros_like(x_in)
                else:
                    my_t = torch.ones([n], device=device,
                                      dtype=torch.long) * cur_t
                    out = diffusion.p_mean_variance(model,
                                                    x,
                                                    my_t,
                                                    clip_denoised=False,
                                                    model_kwargs={'y': y})
                    fac = diffusion.sqrt_one_minus_alphas_cumprod[cur_t]
                    x_in = out['pred_xstart'] * fac + x * (1 - fac)
                    x_in_grad = torch.zeros_like(x_in)
                for model_stat in model_stats:
                    for i in range(args.cutn_batches):
                        t_int = int(
                            t.item()
                        ) + 1  #errors on last step without +1, need to find source
                        #when using SLIP Base model the dimensions need to be hard coded to avoid AttributeError: 'VisionTransformer' object has no attribute 'input_resolution'
                        try:
                            input_resolution = model_stat[
                                "clip_model"].visual.input_resolution
                        except:
                            input_resolution = 224

                        cuts = MakeCutoutsDango(
                            input_resolution,
                            Overview=args.cut_overview[1000 - t_int],
                            InnerCrop=args.cut_innercut[1000 - t_int],
                            IC_Size_Pow=args.cut_ic_pow,
                            IC_Grey_P=args.cut_icgray_p[1000 - t_int])
                        clip_in = normalize(cuts(x_in.add(1).div(2)))
                        image_embeds = model_stat["clip_model"].encode_image(
                            clip_in).float()
                        dists = spherical_dist_loss(
                            image_embeds.unsqueeze(1),
                            model_stat["target_embeds"].unsqueeze(0))
                        dists = dists.view([
                            args.cut_overview[1000 - t_int] +
                            args.cut_innercut[1000 - t_int], n, -1
                        ])
                        losses = dists.mul(
                            model_stat["weights"]).sum(2).mean(0)
                        loss_values.append(losses.sum().item(
                        ))  # log loss, probably shouldn't do per cutn_batch
                        x_in_grad += torch.autograd.grad(
                            losses.sum() * clip_guidance_scale,
                            x_in)[0] / cutn_batches
                tv_losses = tv_loss(x_in)
                if use_secondary_model is True:
                    range_losses = range_loss(out)
                else:
                    range_losses = range_loss(out['pred_xstart'])
                sat_losses = torch.abs(x_in - x_in.clamp(min=-1, max=1)).mean()
                loss = tv_losses.sum() * tv_scale + range_losses.sum(
                ) * range_scale + sat_losses.sum() * sat_scale
                if init is not None and args.init_scale:
                    init_losses = lpips_model(x_in, init)
                    loss = loss + init_losses.sum() * args.init_scale
                x_in_grad += torch.autograd.grad(loss, x_in)[0]
                if torch.isnan(x_in_grad).any() == False:
                    grad = -torch.autograd.grad(x_in, x, x_in_grad)[0]
                else:
                    # print("NaN'd")
                    x_is_NaN = True
                    grad = torch.zeros_like(x)
            if args.clamp_grad and x_is_NaN == False:
                magnitude = grad.square().mean().sqrt()
                timestep = (1000 - t.item()) / 1000
                clamp_max = 0

                #save_tensor_as_image(grad, "grad.png")

                if isinstance(args.clamp_max, list):
                    clamp_max = ease(args.clamp_max, timestep)
                elif isinstance(args.clamp_max, str):
                    #print(args.clamp_max)
                    clamp_max = float(numexpr.evaluate(args.clamp_max))
                    #print(f"\nresult: {clamp_max}\n")
                else:
                    clamp_max = args.clamp_max

                #print(f"{timestep}: {clamp_max}")
                return grad * magnitude.clamp(
                    max=args.clamp_max
                ) / magnitude  #min=-0.02, min=-clamp_max,
            return grad

        if args.sampling_mode == 'ddim':
            sample_fn = diffusion.ddim_sample_loop_progressive
        else:
            sample_fn = diffusion.plms_sample_loop_progressive

        image_display = Output()
        for i in range(args.n_batches):
            if args.animation_mode == 'None':
                #display.clear_output(wait=True)
                batchBar = tqdm(range(args.n_batches), desc="Batches")
                batchBar.n = i
                batchBar.refresh()
            print('')
            #display.display(image_display)
            gc.collect()
            torch.cuda.empty_cache()
            cur_t = diffusion.num_timesteps - skip_steps - 1
            total_steps = cur_t

            if perlin_init:
                init = regen_perlin()

            def do_sample_fn(_init_image, _skip):
                #print(f" do_sample_fn {_skip}")
                if args.sampling_mode == 'ddim':
                    samples = sample_fn(
                        model,
                        (batch_size, 3, args.side_y, args.side_x),
                        clip_denoised=clip_denoised,
                        model_kwargs={},
                        cond_fn=cond_fn,
                        progress=True,
                        skip_timesteps=_skip,
                        init_image=init,
                        randomize_class=randomize_class,
                        eta=eta,
                    )
                else:
                    samples = sample_fn(
                        model,
                        (batch_size, 3, args.side_y, args.side_x),
                        clip_denoised=clip_denoised,
                        model_kwargs={},
                        cond_fn=cond_fn,
                        progress=True,
                        skip_timesteps=_skip,
                        init_image=init,
                        randomize_class=randomize_class,
                        order=2,
                    )

                return samples

            # with run_display:
            # display.clear_output(wait=True)
            imgToSharpen = None
            adjustment_prompt = []
            while cur_t >= stop_early:
                samples = do_sample_fn(init, steps - cur_t - 1)
                for j, sample in enumerate(samples):
                    cur_t -= 1
                    if (cur_t < stop_early):
                        cur_t = -1

                    intermediateStep = False
                    if args.steps_per_checkpoint is not None:
                        if j % steps_per_checkpoint == 0 and j > 0:
                            intermediateStep = True
                    elif j in args.intermediate_saves:
                        intermediateStep = True
                    with image_display:
                        if j % args.display_rate == 0 or cur_t == -1 or intermediateStep == True:
                            for k, image in enumerate(sample['pred_xstart']):
                                # tqdm.write(f'Batch {i}, step {j}, output {k}:')
                                current_time = datetime.now().strftime(
                                    '%y%m%d-%H%M%S_%f')
                                percent = math.ceil(j / total_steps * 100)
                                if args.n_batches > 0:
                                    #if intermediates are saved to the subfolder, don't append a step or percentage to the name
                                    if cur_t == -1 and args.intermediates_in_subfolder is True:
                                        save_num = f'{frame_num:04}' if animation_mode != "None" else i
                                        filename = f'{args.batch_name}_{args.batchNum}_{save_num}.png'
                                    else:
                                        #If we're working with percentages, append it
                                        if args.steps_per_checkpoint is not None:
                                            filename = f'{args.batch_name}({args.batchNum})_{i:04}-{percent:02}%.png'
                                        # Or else, iIf we're working with specific steps, append those
                                        else:
                                            filename = f'{args.batch_name}({args.batchNum})_{i:04}-{j:03}.png'
                                image = TF.to_pil_image(
                                    image.add(1).div(2).clamp(0, 1))
                                #add some key metadata to the PNG if the commandline allows it
                                metadata = PngInfo()
                                if add_metadata == True:
                                    metadata.add_text("prompt",
                                                      str(text_prompts))
                                    metadata.add_text("seed", str(seed))
                                    metadata.add_text("steps", str(steps))
                                    metadata.add_text("init_image",
                                                      str(init_image))
                                    metadata.add_text("skip_steps",
                                                      str(skip_steps))
                                    metadata.add_text("clip_guidance_scale",
                                                      str(clip_guidance_scale))
                                    metadata.add_text("tv_scale",
                                                      str(tv_scale))
                                    metadata.add_text("range_scale",
                                                      str(range_scale))
                                    metadata.add_text("sat_scale",
                                                      str(sat_scale))
                                    metadata.add_text("eta", str(eta))
                                    metadata.add_text("clamp_max",
                                                      str(clamp_max))
                                    metadata.add_text("cut_overview",
                                                      str(cut_overview))
                                    metadata.add_text("cut_innercut",
                                                      str(cut_innercut))
                                    metadata.add_text("cut_ic_pow",
                                                      str(cut_ic_pow))

                                if j % args.display_rate == 0 or cur_t == -1:
                                    if cl_args.cuda != '0':
                                        image.save(f"progress{cl_args.cuda}.png") # note the GPU being used if it's not 0, so it won't overwrite other GPU's work
                                    else:
                                        image.save('progress.png')
                                    display.clear_output(wait=True)
                                    #display.display(display.Image('progress.png'))
                                if args.steps_per_checkpoint is not None:
                                    if j % args.steps_per_checkpoint == 0 and j > 0:
                                        if args.intermediates_in_subfolder is True:
                                            image.save(
                                                f'{partialFolder}/{filename}')
                                        else:
                                            image.save(
                                                f'{batchFolder}/{filename}')
                                else:
                                    if j in args.intermediate_saves:
                                        if args.intermediates_in_subfolder is True:
                                            image.save(
                                                f'{partialFolder}/{filename}')
                                        else:
                                            image.save(
                                                f'{batchFolder}/{filename}')
                                    if geninit is True:
                                        image.save('geninit.png')
                                        raise KeyboardInterrupt

                                if cur_t == -1:
                                    if frame_num == 0:
                                        save_settings()
                                    if args.animation_mode != "None":
                                        print('saving prev frame for animation') #debug
                                        image.save('prevFrame.png')
                                    if args.sharpen_preset != "Off" and animation_mode == "None":
                                        imgToSharpen = image
                                        if args.keep_unsharp is True:
                                            image.save(
                                                f'{unsharpenFolder}/{filename}'
                                            )
                                    else:
                                        image.save(f'{batchFolder}/{filename}',
                                                   pnginfo=metadata)
                                    if args.animation_mode == "None" and letsgobig == False:
                                        print('Incrementing seed by one.')
                                        seed = seed + 1
                                        np.random.seed(seed)
                                        random.seed(seed)
                                        torch.manual_seed(seed)
                                    # if frame_num != args.max_frames-1:
                                    #   display.clear_output()

                    dynamic_adjustment = False
                    adjustment_prompt = []
                    magnitude_multiplier = 1
                    image = sample['pred_xstart'][0]
                    image = TF.to_pil_image(image.add(1).div(2).clamp(0, 1))

                    if (gui):
                        prdgui.update_image(image)
                        #prdgui.update_text(str(cur_t))

                    if (dynamic_adjustment):
                        stat = ImageStat.Stat(image)

                        print(f" stddev: {stat.stddev}")
                        print(f"var:    {stat.var}")
                        print(f"mean:   {stat.mean}")
                        # Inaccurate way of calculating brightness.  Adjust later.
                        brightness = (stat.mean[0] + stat.mean[1] +
                                      stat.mean[2]) / 3

                        #print(f' brightness: {brightness}')
                        overexposure_threshold = 140
                        overexposure_adjustment_magnitude = 10
                        overexposure_adjustment_max = 4

                        underexposure_threshold = 80
                        underexposure_adjustment_magnitude = 10
                        underexposure_adjustment_max = 4

                        #Track the total magnitude of the adjustments so it can be added to the main prompt
                        total_adjustment_magnitude = 0
                        adjustment_prompt = []

                        if (brightness > overexposure_threshold):
                            overexposure = brightness - overexposure_threshold
                            magnitude = overexposure / (
                                (255 - overexposure_threshold) /
                                overexposure_adjustment_magnitude)
                            if (magnitude > overexposure_adjustment_max):
                                magnitude = overexposure_adjustment_max
                            adjustment_prompt += [
                                #f'overexposed:-{magnitude}',
                                #f'grainy:-{magnitude}', f'low contrast:{magnitude}'
                                f'overexposed, grainy, high contrast, brightness:-{magnitude}',
                                f'dark color scheme:{magnitude}',
                                #f'low contrast:{magnitude}',
                                #f'white, yellow, pink, magenta:-{magnitude}'
                            ]
                            total_adjustment_magnitude += abs(magnitude)

                        if (brightness < underexposure_threshold):
                            underexposure = underexposure_threshold - brightness
                            magnitude = underexposure / underexposure_threshold * underexposure_adjustment_magnitude
                            if (magnitude > underexposure_adjustment_max):
                                magnitude = underexposure_adjustment_max
                            adjustment_prompt += [
                                f'bright color scheme, midday, blinding light:{magnitude}'
                            ]
                            total_adjustment_magnitude += abs(magnitude)

                        if (len(adjustment_prompt) > 0):
                            print(
                                f" {j}: {stat.mean}/{brightness}: {adjustment_prompt}"
                            )
                        magnitude_multiplier += total_adjustment_magnitude

                        #if (j < 40 and len(adjustment_prompt) > 0):
                        #    magnitude_multiplier *= (j + 1) / 40

                    do_weights(steps - cur_t - 1)

                    image = sample['pred_xstart'][0]
                    image = TF.to_pil_image(image.add(1).div(2).clamp(0, 1))
                    stat = ImageStat.Stat(image)

                    brightness = sum(stat.mean) / len(stat.mean)
                    contrast = sum(stat.stddev) / len(stat.stddev)

                    s = steps - cur_t

                    #print(f" Contrast at {s}: {contrast}")
                    #print(f" Brightness at {s}: {brightness}")

                    if (s % adjustment_interval == 0) and (fix_brightness_contrast == True):
                        if (high_brightness_adjust
                                and s > high_brightness_start
                                and brightness > high_brightness_threshold):
                            print(
                                " Brightness over threshold. Compensating! Total steps counter might change, it's okay..."
                            )
                            filter = ImageEnhance.Brightness(image)
                            image = filter.enhance(
                                high_brightness_adjust_amount)
                            init = TF.to_tensor(image).to(device).unsqueeze(
                                0).mul(2).sub(1)
                            break

                        if (low_brightness_adjust and s > low_brightness_start
                                and brightness < low_brightness_threshold):
                            print(
                                " Brightness below threshold. Compensating! Total steps counter might change, it's okay..."
                            )
                            filter = ImageEnhance.Brightness(image)
                            image = filter.enhance(
                                low_brightness_adjust_amount)
                            init = TF.to_tensor(image).to(device).unsqueeze(
                                0).mul(2).sub(1)
                            break

                        if (high_contrast_adjust and s > high_contrast_start
                                and contrast > high_contrast_threshold):
                            print(
                                " Contrast over threshold. Compensating! Total steps counter might change, it's okay..."
                            )
                            filter = ImageEnhance.Contrast(image)
                            image = filter.enhance(high_contrast_adjust_amount)
                            init = TF.to_tensor(image).to(device).unsqueeze(
                                0).mul(2).sub(1)
                            break

                        if (low_contrast_adjust and s > low_contrast_start
                                and contrast < low_contrast_threshold):
                            print(
                                " Contrast below threshold. Compensating! Total steps counter might change, it's okay..."
                            )
                            filter = ImageEnhance.Contrast(image)
                            image = filter.enhance(low_contrast_adjust_amount)
                            init = TF.to_tensor(image).to(device).unsqueeze(
                                0).mul(2).sub(1)
                            break

                    if (cur_t == -1):
                        break


            with image_display:
                if args.sharpen_preset != "Off" and animation_mode == "None":
                    print('Starting Diffusion Sharpening...')
                    do_superres(imgToSharpen, f'{batchFolder}/{filename}')
                    display.clear_output()

            plt.plot(np.array(loss_values), 'r')


def save_settings():
    setting_list = {
        'batch_name': batch_name,
        'text_prompts': text_prompts,
        'n_batches': n_batches,
        'steps': steps,
        'display_rate': display_rate,
        'width_height_scale': width_height_scale,
        'width': int(width_height[0] / width_height_scale),
        'height': int(width_height[1] / width_height_scale),
        'set_seed': seed,
        'image_prompts': image_prompts,
        'clip_guidance_scale': clip_guidance_scale,
        'tv_scale': tv_scale,
        'range_scale': range_scale,
        'sat_scale': sat_scale,
        # 'cutn': cutn,
        'cutn_batches': cutn_batches,
        'max_frames': max_frames,
        'interp_spline': interp_spline,
        # 'rotation_per_frame': rotation_per_frame,
        'init_image': init_image,
        'init_scale': init_scale,
        'skip_steps': skip_steps,
        # 'zoom_per_frame': zoom_per_frame,
        'frames_scale': frames_scale,
        'frames_skip_steps': frames_skip_steps,
        'perlin_init': perlin_init,
        'perlin_mode': perlin_mode,
        'skip_augs': skip_augs,
        'randomize_class': randomize_class,
        'clip_denoised': clip_denoised,
        'clamp_grad': clamp_grad,
        'clamp_max': clamp_max,
        'fuzzy_prompt': fuzzy_prompt,
        'rand_mag': rand_mag,
        'eta': eta,
        'diffusion_model': diffusion_model,
        'use_secondary_model': use_secondary_model,
        'diffusion_steps': diffusion_steps,
        'sampling_mode': sampling_mode,
        'ViTB32': ViTB32,
        'ViTB16': ViTB16,
        'ViTL14': ViTL14,
        'RN101': RN101,
        'RN50': RN50,
        'RN50x4': RN50x4,
        'RN50x16': RN50x16,
        'RN50x64': RN50x64,
        'SLIPB16': SLIPB16,
        'SLIPL16': SLIPL16,
        'cut_overview': str(cut_overview),
        'cut_innercut': str(cut_innercut),
        'cut_ic_pow': cut_ic_pow,
        'cut_icgray_p': str(cut_icgray_p),
        'animation_mode': animation_mode,
        'key_frames': key_frames,
        'angle': angle,
        'zoom': zoom,
        'translation_x': translation_x,
        'translation_y': translation_y,
        'video_init_path': video_init_path,
        'extract_nth_frame': extract_nth_frame,
        'stop_early': stop_early,
        'fix_brightness_contrast': fix_brightness_contrast,
        'adjustment_interval': adjustment_interval,
        'high_contrast_threshold': high_contrast_threshold,
        'high_contrast_adjust_amount': high_contrast_adjust_amount,
        'high_contrast_start': high_contrast_start,
        'high_contrast_adjust': high_contrast_adjust,
        'low_contrast_threshold': low_contrast_threshold,
        'low_contrast_adjust_amount': low_contrast_adjust_amount,
        'low_contrast_start': low_contrast_start,
        'low_contrast_adjust': low_contrast_adjust,
        'high_brightness_threshold': high_brightness_threshold,
        'high_brightness_adjust_amount': high_brightness_adjust_amount,
        'high_brightness_start': high_brightness_start,
        'high_brightness_adjust': high_brightness_adjust,
        'low_brightness_threshold': low_brightness_threshold,
        'low_brightness_adjust_amount': low_brightness_adjust_amount,
        'low_brightness_start': low_brightness_start,
        'low_brightness_adjust': low_brightness_adjust,
        'sharpen_preset': sharpen_preset,
        'keep_unsharp': keep_unsharp,
        'gobig_orientation': gobig_orientation,
    }
    # print('Settings:', setting_list)
    with open(f"{batchFolder}/{batch_name}_{batchNum}_settings.json",
              "w+",
              encoding="utf-8") as f:  #save settings
        json.dump(setting_list, f, ensure_ascii=False, indent=4)


#@title 2.3 Define the secondary diffusion model


def append_dims(x, n):
    return x[(Ellipsis, *(None, ) * (n - x.ndim))]


def expand_to_planes(x, shape):
    return append_dims(x, len(shape)).repeat([1, 1, *shape[2:]])


def alpha_sigma_to_t(alpha, sigma):
    return torch.atan2(sigma, alpha) * 2 / math.pi


def t_to_alpha_sigma(t):
    return torch.cos(t * math.pi / 2), torch.sin(t * math.pi / 2)


@dataclass
class DiffusionOutput:
    v: torch.Tensor
    pred: torch.Tensor
    eps: torch.Tensor


class ConvBlock(nn.Sequential):
    def __init__(self, c_in, c_out):
        super().__init__(
            nn.Conv2d(c_in, c_out, 3, padding=1),
            nn.ReLU(inplace=True),
        )


class SkipBlock(nn.Module):
    def __init__(self, main, skip=None):
        super().__init__()
        self.main = nn.Sequential(*main)
        self.skip = skip if skip else nn.Identity()

    def forward(self, input):
        return torch.cat([self.main(input), self.skip(input)], dim=1)


class FourierFeatures(nn.Module):
    def __init__(self, in_features, out_features, std=1.):
        super().__init__()
        assert out_features % 2 == 0
        self.weight = nn.Parameter(
            torch.randn([out_features // 2, in_features]) * std)

    def forward(self, input):
        f = 2 * math.pi * input @ self.weight.T
        return torch.cat([f.cos(), f.sin()], dim=-1)


class SecondaryDiffusionImageNet(nn.Module):
    def __init__(self):
        super().__init__()
        c = 64  # The base channel count

        self.timestep_embed = FourierFeatures(1, 16)

        self.net = nn.Sequential(
            ConvBlock(3 + 16, c),
            ConvBlock(c, c),
            SkipBlock([
                nn.AvgPool2d(2),
                ConvBlock(c, c * 2),
                ConvBlock(c * 2, c * 2),
                SkipBlock([
                    nn.AvgPool2d(2),
                    ConvBlock(c * 2, c * 4),
                    ConvBlock(c * 4, c * 4),
                    SkipBlock([
                        nn.AvgPool2d(2),
                        ConvBlock(c * 4, c * 8),
                        ConvBlock(c * 8, c * 4),
                        nn.Upsample(scale_factor=2,
                                    mode='bilinear',
                                    align_corners=False),
                    ]),
                    ConvBlock(c * 8, c * 4),
                    ConvBlock(c * 4, c * 2),
                    nn.Upsample(scale_factor=2,
                                mode='bilinear',
                                align_corners=False),
                ]),
                ConvBlock(c * 4, c * 2),
                ConvBlock(c * 2, c),
                nn.Upsample(scale_factor=2,
                            mode='bilinear',
                            align_corners=False),
            ]),
            ConvBlock(c * 2, c),
            nn.Conv2d(c, 3, 3, padding=1),
        )

    def forward(self, input, t):
        timestep_embed = expand_to_planes(self.timestep_embed(t[:, None]),
                                          input.shape)
        v = self.net(torch.cat([input, timestep_embed], dim=1))
        alphas, sigmas = map(partial(append_dims, n=v.ndim),
                             t_to_alpha_sigma(t))
        pred = input * alphas - v * sigmas
        eps = input * sigmas + v * alphas
        return DiffusionOutput(v, pred, eps)


class SecondaryDiffusionImageNet2(nn.Module):
    def __init__(self):
        super().__init__()
        c = 64  # The base channel count
        cs = [c, c * 2, c * 2, c * 4, c * 4, c * 8]

        self.timestep_embed = FourierFeatures(1, 16)
        self.down = nn.AvgPool2d(2)
        self.up = nn.Upsample(scale_factor=2,
                              mode='bilinear',
                              align_corners=False)

        self.net = nn.Sequential(
            ConvBlock(3 + 16, cs[0]),
            ConvBlock(cs[0], cs[0]),
            SkipBlock([
                self.down,
                ConvBlock(cs[0], cs[1]),
                ConvBlock(cs[1], cs[1]),
                SkipBlock([
                    self.down,
                    ConvBlock(cs[1], cs[2]),
                    ConvBlock(cs[2], cs[2]),
                    SkipBlock([
                        self.down,
                        ConvBlock(cs[2], cs[3]),
                        ConvBlock(cs[3], cs[3]),
                        SkipBlock([
                            self.down,
                            ConvBlock(cs[3], cs[4]),
                            ConvBlock(cs[4], cs[4]),
                            SkipBlock([
                                self.down,
                                ConvBlock(cs[4], cs[5]),
                                ConvBlock(cs[5], cs[5]),
                                ConvBlock(cs[5], cs[5]),
                                ConvBlock(cs[5], cs[4]),
                                self.up,
                            ]),
                            ConvBlock(cs[4] * 2, cs[4]),
                            ConvBlock(cs[4], cs[3]),
                            self.up,
                        ]),
                        ConvBlock(cs[3] * 2, cs[3]),
                        ConvBlock(cs[3], cs[2]),
                        self.up,
                    ]),
                    ConvBlock(cs[2] * 2, cs[2]),
                    ConvBlock(cs[2], cs[1]),
                    self.up,
                ]),
                ConvBlock(cs[1] * 2, cs[1]),
                ConvBlock(cs[1], cs[0]),
                self.up,
            ]),
            ConvBlock(cs[0] * 2, cs[0]),
            nn.Conv2d(cs[0], 3, 3, padding=1),
        )

    def forward(self, input, t):
        timestep_embed = expand_to_planes(self.timestep_embed(t[:, None]),
                                          input.shape)
        v = self.net(torch.cat([input, timestep_embed], dim=1))
        alphas, sigmas = map(partial(append_dims, n=v.ndim),
                             t_to_alpha_sigma(t))
        pred = input * alphas - v * sigmas
        eps = input * sigmas + v * alphas
        return DiffusionOutput(v, pred, eps)


#@title 2.4 SuperRes Define
class DDIMSampler(object):
    def __init__(self, model, schedule="linear", **kwargs):
        super().__init__()
        self.model = model
        self.ddpm_num_timesteps = model.num_timesteps
        self.schedule = schedule

    def register_buffer(self, name, attr):
        if type(attr) == torch.Tensor:
            if attr.device != torch.device("cuda"):
                attr = attr.to(torch.device("cuda"))
        setattr(self, name, attr)

    def make_schedule(self,
                      ddim_num_steps,
                      ddim_discretize="uniform",
                      ddim_eta=0.,
                      verbose=True):
        self.ddim_timesteps = make_ddim_timesteps(
            ddim_discr_method=ddim_discretize,
            num_ddim_timesteps=ddim_num_steps,
            num_ddpm_timesteps=self.ddpm_num_timesteps,
            verbose=verbose)
        alphas_cumprod = self.model.alphas_cumprod
        assert alphas_cumprod.shape[
            0] == self.ddpm_num_timesteps, 'alphas have to be defined for each timestep'
        to_torch = lambda x: x.clone().detach().to(torch.float32).to(self.model
                                                                     .device)

        self.register_buffer('betas', to_torch(self.model.betas))
        self.register_buffer('alphas_cumprod', to_torch(alphas_cumprod))
        self.register_buffer('alphas_cumprod_prev',
                             to_torch(self.model.alphas_cumprod_prev))

        # calculations for diffusion q(x_t | x_{t-1}) and others
        self.register_buffer('sqrt_alphas_cumprod',
                             to_torch(np.sqrt(alphas_cumprod.cpu())))
        self.register_buffer('sqrt_one_minus_alphas_cumprod',
                             to_torch(np.sqrt(1. - alphas_cumprod.cpu())))
        self.register_buffer('log_one_minus_alphas_cumprod',
                             to_torch(np.log(1. - alphas_cumprod.cpu())))
        self.register_buffer('sqrt_recip_alphas_cumprod',
                             to_torch(np.sqrt(1. / alphas_cumprod.cpu())))
        self.register_buffer('sqrt_recipm1_alphas_cumprod',
                             to_torch(np.sqrt(1. / alphas_cumprod.cpu() - 1)))

        # ddim sampling parameters
        ddim_sigmas, ddim_alphas, ddim_alphas_prev = make_ddim_sampling_parameters(
            alphacums=alphas_cumprod.cpu(),
            ddim_timesteps=self.ddim_timesteps,
            eta=ddim_eta,
            verbose=verbose)
        self.register_buffer('ddim_sigmas', ddim_sigmas)
        self.register_buffer('ddim_alphas', ddim_alphas)
        self.register_buffer('ddim_alphas_prev', ddim_alphas_prev)
        self.register_buffer('ddim_sqrt_one_minus_alphas',
                             np.sqrt(1. - ddim_alphas))
        sigmas_for_original_sampling_steps = ddim_eta * torch.sqrt(
            (1 - self.alphas_cumprod_prev) / (1 - self.alphas_cumprod) *
            (1 - self.alphas_cumprod / self.alphas_cumprod_prev))
        self.register_buffer('ddim_sigmas_for_original_num_steps',
                             sigmas_for_original_sampling_steps)

    @torch.no_grad()
    def sample(self,
               S,
               batch_size,
               shape,
               conditioning=None,
               callback=None,
               normals_sequence=None,
               img_callback=None,
               quantize_x0=False,
               eta=0.,
               mask=None,
               x0=None,
               temperature=1.,
               noise_dropout=0.,
               score_corrector=None,
               corrector_kwargs=None,
               verbose=True,
               x_T=None,
               log_every_t=100,
               **kwargs):
        if conditioning is not None:
            if isinstance(conditioning, dict):
                cbs = conditioning[list(conditioning.keys())[0]].shape[0]
                if cbs != batch_size:
                    print(
                        f"Warning: Got {cbs} conditionings but batch-size is {batch_size}"
                    )
            else:
                if conditioning.shape[0] != batch_size:
                    print(
                        f"Warning: Got {conditioning.shape[0]} conditionings but batch-size is {batch_size}"
                    )

        self.make_schedule(ddim_num_steps=S, ddim_eta=eta, verbose=verbose)
        # sampling
        C, H, W = shape
        size = (batch_size, C, H, W)
        # print(f'Data shape for DDIM sampling is {size}, eta {eta}')

        samples, intermediates = self.ddim_sampling(
            conditioning,
            size,
            callback=callback,
            img_callback=img_callback,
            quantize_denoised=quantize_x0,
            mask=mask,
            x0=x0,
            ddim_use_original_steps=False,
            noise_dropout=noise_dropout,
            temperature=temperature,
            score_corrector=score_corrector,
            corrector_kwargs=corrector_kwargs,
            x_T=x_T,
            log_every_t=log_every_t)
        return samples, intermediates

    @torch.no_grad()
    def ddim_sampling(self,
                      cond,
                      shape,
                      x_T=None,
                      ddim_use_original_steps=False,
                      callback=None,
                      timesteps=None,
                      quantize_denoised=False,
                      mask=None,
                      x0=None,
                      img_callback=None,
                      log_every_t=100,
                      temperature=1.,
                      noise_dropout=0.,
                      score_corrector=None,
                      corrector_kwargs=None):
        device = self.model.betas.device
        b = shape[0]
        if x_T is None:
            img = torch.randn(shape, device=device)
        else:
            img = x_T

        if timesteps is None:
            timesteps = self.ddpm_num_timesteps if ddim_use_original_steps else self.ddim_timesteps
        elif timesteps is not None and not ddim_use_original_steps:
            subset_end = int(
                min(timesteps / self.ddim_timesteps.shape[0], 1) *
                self.ddim_timesteps.shape[0]) - 1
            timesteps = self.ddim_timesteps[:subset_end]

        intermediates = {'x_inter': [img], 'pred_x0': [img]}
        time_range = reversed(range(
            0, timesteps)) if ddim_use_original_steps else np.flip(timesteps)
        total_steps = timesteps if ddim_use_original_steps else timesteps.shape[
            0]
        print(f"Running DDIM Sharpening with {total_steps} timesteps")

        iterator = tqdm(time_range, desc='DDIM Sharpening', total=total_steps)

        for i, step in enumerate(iterator):
            index = total_steps - i - 1
            ts = torch.full((b, ), step, device=device, dtype=torch.long)

            if mask is not None:
                assert x0 is not None
                img_orig = self.model.q_sample(
                    x0, ts)  # TODO: deterministic forward pass?
                img = img_orig * mask + (1. - mask) * img

            outs = self.p_sample_ddim(
                img,
                cond,
                ts,
                index=index,
                use_original_steps=ddim_use_original_steps,
                quantize_denoised=quantize_denoised,
                temperature=temperature,
                noise_dropout=noise_dropout,
                score_corrector=score_corrector,
                corrector_kwargs=corrector_kwargs)
            img, pred_x0 = outs
            if callback: callback(i)
            if img_callback: img_callback(pred_x0, i)

            if index % log_every_t == 0 or index == total_steps - 1:
                intermediates['x_inter'].append(img)
                intermediates['pred_x0'].append(pred_x0)

        return img, intermediates

    @torch.no_grad()
    def p_sample_ddim(self,
                      x,
                      c,
                      t,
                      index,
                      repeat_noise=False,
                      use_original_steps=False,
                      quantize_denoised=False,
                      temperature=1.,
                      noise_dropout=0.,
                      score_corrector=None,
                      corrector_kwargs=None):
        b, *_, device = *x.shape, x.device
        e_t = self.model.apply_model(x, t, c)
        if score_corrector is not None:
            assert self.model.parameterization == "eps"
            e_t = score_corrector.modify_score(self.model, e_t, x, t, c,
                                               **corrector_kwargs)

        alphas = self.model.alphas_cumprod if use_original_steps else self.ddim_alphas
        alphas_prev = self.model.alphas_cumprod_prev if use_original_steps else self.ddim_alphas_prev
        sqrt_one_minus_alphas = self.model.sqrt_one_minus_alphas_cumprod if use_original_steps else self.ddim_sqrt_one_minus_alphas
        sigmas = self.model.ddim_sigmas_for_original_num_steps if use_original_steps else self.ddim_sigmas
        # select parameters corresponding to the currently considered timestep
        a_t = torch.full((b, 1, 1, 1), alphas[index], device=device)
        a_prev = torch.full((b, 1, 1, 1), alphas_prev[index], device=device)
        sigma_t = torch.full((b, 1, 1, 1), sigmas[index], device=device)
        sqrt_one_minus_at = torch.full((b, 1, 1, 1),
                                       sqrt_one_minus_alphas[index],
                                       device=device)

        # current prediction for x_0
        pred_x0 = (x - sqrt_one_minus_at * e_t) / a_t.sqrt()
        if quantize_denoised:
            pred_x0, _, *_ = self.model.first_stage_model.quantize(pred_x0)
        # direction pointing to x_t
        dir_xt = (1. - a_prev - sigma_t**2).sqrt() * e_t
        noise = sigma_t * noise_like(x.shape, device,
                                     repeat_noise) * temperature
        if noise_dropout > 0.:
            noise = torch.nn.functional.dropout(noise, p=noise_dropout)
        x_prev = a_prev.sqrt() * pred_x0 + dir_xt + noise
        return x_prev, pred_x0


def download_models(mode):

    if mode == "superresolution":
        # this is the small bsr light model
        url_conf = 'https://heibox.uni-heidelberg.de/f/31a76b13ea27482981b4/?dl=1'
        url_ckpt = 'https://heibox.uni-heidelberg.de/f/578df07c8fc04ffbadf3/?dl=1'

        if not os.path.isdir(f'{model_path}/superres'):
            os.makedirs(f'{model_path}/superres')
        path_conf = f'{model_path}/superres/project.yaml'
        path_ckpt = f'{model_path}/superres/last.ckpt'

        if os.path.exists(path_conf) and os.path.exists(path_ckpt):
            print("Superres models already downloaded, skipping...")
        else:
            print("Superres models downloading, this might take a while...")
            urllib.request.urlretrieve(url_conf, path_conf)
            urllib.request.urlretrieve(url_ckpt, path_ckpt)

        #path_conf = path_conf + '/?dl=1' # fix it
        #path_ckpt = path_ckpt + '/?dl=1' # fix it
        return path_conf, path_ckpt

    else:
        raise NotImplementedError


def load_model_from_config(config, ckpt):
    print(f"Loading model from {ckpt}")
    pl_sd = torch.load(ckpt, map_location="cpu")
    global_step = pl_sd["global_step"]
    sd = pl_sd["state_dict"]
    model = instantiate_from_config(config.model)
    m, u = model.load_state_dict(sd, strict=False)
    model.to(device)
    model.eval()
    return {"model": model}, global_step


def get_model(mode):
    path_conf, path_ckpt = download_models(mode)
    config = OmegaConf.load(path_conf)
    model, step = load_model_from_config(config, path_ckpt)
    return model


def get_custom_cond(mode):
    dest = "data/example_conditioning"

    if mode == "superresolution":
        uploaded_img = files.upload()
        filename = next(iter(uploaded_img))
        name, filetype = filename.split(
            ".")  # todo assumes just one dot in name !
        os.rename(f"{filename}", f"{dest}/{mode}/custom_{name}.{filetype}")

    elif mode == "text_conditional":
        w = widgets.Text(value='A cake with cream!', disabled=True)
        display.display(w)

        with open(f"{dest}/{mode}/custom_{w.value[:20]}.txt", 'w') as f:
            f.write(w.value)

    elif mode == "class_conditional":
        w = widgets.IntSlider(min=0, max=1000)
        display.display(w)
        with open(f"{dest}/{mode}/custom.txt", 'w') as f:
            f.write(w.value)

    else:
        raise NotImplementedError(f"cond not implemented for mode{mode}")


def get_cond_options(mode):
    path = "data/example_conditioning"
    path = os.path.join(path, mode)
    onlyfiles = [f for f in sorted(os.listdir(path))]
    return path, onlyfiles


def select_cond_path(mode):
    path = "data/example_conditioning"  # todo
    path = os.path.join(path, mode)
    onlyfiles = [f for f in sorted(os.listdir(path))]

    selected = widgets.RadioButtons(options=onlyfiles,
                                    description='Select conditioning:',
                                    disabled=False)
    display.display(selected)
    selected_path = os.path.join(path, selected.value)
    return selected_path


def get_cond(mode, img):
    example = dict()
    if mode == "superresolution":
        up_f = 4
        # visualize_cond_img(selected_path)

        c = img
        c = torch.unsqueeze(torchvision.transforms.ToTensor()(c), 0)
        c_up = torchvision.transforms.functional.resize(
            c, size=[up_f * c.shape[2], up_f * c.shape[3]], antialias=True)
        c_up = rearrange(c_up, '1 c h w -> 1 h w c')
        c = rearrange(c, '1 c h w -> 1 h w c')
        c = 2. * c - 1.

        c = c.to(torch.device("cuda"))
        example["LR_image"] = c
        example["image"] = c_up

    return example


def visualize_cond_img(path):
    display.display(ipyimg(filename=path))


def sr_run(model,
           img,
           task,
           custom_steps,
           eta,
           resize_enabled=False,
           classifier_ckpt=None,
           global_step=None):
    # global stride

    example = get_cond(task, img)

    save_intermediate_vid = False
    n_runs = 1
    masked = False
    guider = None
    ckwargs = None
    mode = 'ddim'
    ddim_use_x0_pred = False
    temperature = 1.
    eta = eta
    make_progrow = True
    custom_shape = None

    height, width = example["image"].shape[1:3]
    split_input = height >= 128 and width >= 128

    if split_input:
        ks = 128
        stride = 64
        vqf = 4  #
        model.split_input_params = {
            "ks": (ks, ks),
            "stride": (stride, stride),
            "vqf": vqf,
            "patch_distributed_vq": True,
            "tie_braker": False,
            "clip_max_weight": 0.5,
            "clip_min_weight": 0.01,
            "clip_max_tie_weight": 0.5,
            "clip_min_tie_weight": 0.01
        }
    else:
        if hasattr(model, "split_input_params"):
            delattr(model, "split_input_params")

    invert_mask = False

    x_T = None
    for n in range(n_runs):
        if custom_shape is not None:
            x_T = torch.randn(1, custom_shape[1], custom_shape[2],
                              custom_shape[3]).to(model.device)
            x_T = repeat(x_T, '1 c h w -> b c h w', b=custom_shape[0])

        logs = make_convolutional_sample(
            example,
            model,
            mode=mode,
            custom_steps=custom_steps,
            eta=eta,
            swap_mode=False,
            masked=masked,
            invert_mask=invert_mask,
            quantize_x0=False,
            custom_schedule=None,
            decode_interval=10,
            resize_enabled=resize_enabled,
            custom_shape=custom_shape,
            temperature=temperature,
            noise_dropout=0.,
            corrector=guider,
            corrector_kwargs=ckwargs,
            x_T=x_T,
            save_intermediate_vid=save_intermediate_vid,
            make_progrow=make_progrow,
            ddim_use_x0_pred=ddim_use_x0_pred)
    return logs


@torch.no_grad()
def convsample_ddim(model,
                    cond,
                    steps,
                    shape,
                    eta=1.0,
                    callback=None,
                    normals_sequence=None,
                    mask=None,
                    x0=None,
                    quantize_x0=False,
                    img_callback=None,
                    temperature=1.,
                    noise_dropout=0.,
                    score_corrector=None,
                    corrector_kwargs=None,
                    x_T=None,
                    log_every_t=None):

    ddim = DDIMSampler(model)
    bs = shape[0]  # dont know where this comes from but wayne
    shape = shape[1:]  # cut batch dim
    # print(f"Sampling with eta = {eta}; steps: {steps}")
    samples, intermediates = ddim.sample(steps,
                                         batch_size=bs,
                                         shape=shape,
                                         conditioning=cond,
                                         callback=callback,
                                         normals_sequence=normals_sequence,
                                         quantize_x0=quantize_x0,
                                         eta=eta,
                                         mask=mask,
                                         x0=x0,
                                         temperature=temperature,
                                         verbose=False,
                                         score_corrector=score_corrector,
                                         corrector_kwargs=corrector_kwargs,
                                         x_T=x_T)

    return samples, intermediates


@torch.no_grad()
def make_convolutional_sample(batch,
                              model,
                              mode="vanilla",
                              custom_steps=None,
                              eta=1.0,
                              swap_mode=False,
                              masked=False,
                              invert_mask=True,
                              quantize_x0=False,
                              custom_schedule=None,
                              decode_interval=1000,
                              resize_enabled=False,
                              custom_shape=None,
                              temperature=1.,
                              noise_dropout=0.,
                              corrector=None,
                              corrector_kwargs=None,
                              x_T=None,
                              save_intermediate_vid=False,
                              make_progrow=True,
                              ddim_use_x0_pred=False):
    log = dict()

    z, c, x, xrec, xc = model.get_input(
        batch,
        model.first_stage_key,
        return_first_stage_outputs=True,
        force_c_encode=not (hasattr(model, 'split_input_params')
                            and model.cond_stage_key == 'coordinates_bbox'),
        return_original_cond=True)

    log_every_t = 1 if save_intermediate_vid else None

    if custom_shape is not None:
        z = torch.randn(custom_shape)
        # print(f"Generating {custom_shape[0]} samples of shape {custom_shape[1:]}")

    z0 = None

    log["input"] = x
    log["reconstruction"] = xrec

    if ismap(xc):
        log["original_conditioning"] = model.to_rgb(xc)
        if hasattr(model, 'cond_stage_key'):
            log[model.cond_stage_key] = model.to_rgb(xc)

    else:
        log["original_conditioning"] = xc if xc is not None else torch.zeros_like(
            x)
        if model.cond_stage_model:
            log[model.
                cond_stage_key] = xc if xc is not None else torch.zeros_like(x)
            if model.cond_stage_key == 'class_label':
                log[model.cond_stage_key] = xc[model.cond_stage_key]

    with model.ema_scope("Plotting"):
        t0 = time.time()
        img_cb = None

        sample, intermediates = convsample_ddim(
            model,
            c,
            steps=custom_steps,
            shape=z.shape,
            eta=eta,
            quantize_x0=quantize_x0,
            img_callback=img_cb,
            mask=None,
            x0=z0,
            temperature=temperature,
            noise_dropout=noise_dropout,
            score_corrector=corrector,
            corrector_kwargs=corrector_kwargs,
            x_T=x_T,
            log_every_t=log_every_t)
        t1 = time.time()

        if ddim_use_x0_pred:
            sample = intermediates['pred_x0'][-1]

    x_sample = model.decode_first_stage(sample)

    try:
        x_sample_noquant = model.decode_first_stage(sample,
                                                    force_not_quantize=True)
        log["sample_noquant"] = x_sample_noquant
        log["sample_diff"] = torch.abs(x_sample_noquant - x_sample)
    except:
        pass

    log["sample"] = x_sample
    log["time"] = t1 - t0

    return log


sr_diffMode = 'superresolution'
sr_model = get_model('superresolution')


def do_superres(img, filepath):
    if args.sharpen_preset == 'Faster':
        sr_diffusion_steps = "25"
        sr_pre_downsample = '1/2'
    if args.sharpen_preset == 'Fast':
        sr_diffusion_steps = "100"
        sr_pre_downsample = '1/2'
    if args.sharpen_preset == 'Slow':
        sr_diffusion_steps = "25"
        sr_pre_downsample = 'None'
    if args.sharpen_preset == 'Very Slow':
        sr_diffusion_steps = "100"
        sr_pre_downsample = 'None'

    sr_post_downsample = 'Original Size'
    sr_diffusion_steps = int(sr_diffusion_steps)
    sr_eta = 1.0
    sr_downsample_method = 'Lanczos'

    gc.collect()
    torch.cuda.empty_cache()

    im_og = img
    width_og, height_og = im_og.size

    #Downsample Pre
    if sr_pre_downsample == '1/2':
        downsample_rate = 2
    elif sr_pre_downsample == '1/4':
        downsample_rate = 4
    else:
        downsample_rate = 1

    width_downsampled_pre = width_og // downsample_rate
    height_downsampled_pre = height_og // downsample_rate

    if downsample_rate != 1:
        # print(f'Downsampling from [{width_og}, {height_og}] to [{width_downsampled_pre}, {height_downsampled_pre}]')
        im_og = im_og.resize((width_downsampled_pre, height_downsampled_pre),
                             Image.LANCZOS)
        # im_og.save('/content/temp.png')
        # filepath = '/content/temp.png'

    logs = sr_run(sr_model["model"], im_og, sr_diffMode, sr_diffusion_steps,
                  sr_eta)

    sample = logs["sample"]
    sample = sample.detach().cpu()
    sample = torch.clamp(sample, -1., 1.)
    sample = (sample + 1.) / 2. * 255
    sample = sample.numpy().astype(np.uint8)
    sample = np.transpose(sample, (0, 2, 3, 1))
    a = Image.fromarray(sample[0])

    #Downsample Post
    if sr_post_downsample == '1/2':
        downsample_rate = 2
    elif sr_post_downsample == '1/4':
        downsample_rate = 4
    else:
        downsample_rate = 1

    width, height = a.size
    width_downsampled_post = width // downsample_rate
    height_downsampled_post = height // downsample_rate

    if sr_downsample_method == 'Lanczos':
        aliasing = Image.LANCZOS
    else:
        aliasing = Image.NEAREST

    if downsample_rate != 1:
        # print(f'Downsampling from [{width}, {height}] to [{width_downsampled_post}, {height_downsampled_post}]')
        a = a.resize((width_downsampled_post, height_downsampled_post),
                     aliasing)
    elif sr_post_downsample == 'Original Size':
        # print(f'Downsampling from [{width}, {height}] to Original Size [{width_og}, {height_og}]')
        a = a.resize((width_og, height_og), aliasing)

    #display.display(a)
    a.save(filepath)
    return
    print(f'Processing finished!')


"""# 2. Diffusion and CLIP model settings"""

#@markdown ####**Models Settings:**
#diffusion_model = "512x512_diffusion_uncond_finetune_008100" #@param ["256x256_diffusion_uncond", "512x512_diffusion_uncond_finetune_008100"]
#use_secondary_model = True #@param {type: 'boolean'}

timestep_respacing = '50'  # param ['25','50','100','150','250','500','1000','ddim25','ddim50', 'ddim75', 'ddim100','ddim150','ddim250','ddim500','ddim1000']
#diffusion_steps = 1000 # param {type: 'number'}
use_checkpoint = True  #@param {type: 'boolean'}
#ViTB32 = True #@param{type:"boolean"} Low RAM requirement, low accuracy
#ViTB16 = True #@param{type:"boolean"} Low RAM requirement, medium accuracy
#ViTL14 = False #@param{type:"boolean"} High RAM requirement, very high accuracy
#RN101 = True #@param{type:"boolean"} Low RAM requirement, low accuracy
#RN50 = True #@param{type:"boolean"} Low RAM requirement, medium accuracy
#RN50x4 = True #@param{type:"boolean"} Medium RAM requirement, high accuracy
#RN50x16 = False #@param{type:"boolean"} High RAM requirement, high accuracy
#SLIPB16 = False # param{type:"boolean"}
#SLIPL16 = False # param{type:"boolean"}
other_sampling_mode = 'bicubic'
#@markdown If you're having issues with model downloads, check this to compare SHA's:
check_model_SHA = False  #@param{type:"boolean"}

model_256_SHA = '983e3de6f95c88c81b2ca7ebb2c217933be1973b1ff058776b970f901584613a'
model_512_SHA = '9c111ab89e214862b76e1fa6a1b3f1d329b1a88281885943d2cdbe357ad57648'
model_secondary_SHA = '983e3de6f95c88c81b2ca7ebb2c217933be1973b1ff058776b970f901584613a'

model_256_link = 'https://openaipublic.blob.core.windows.net/diffusion/jul-2021/256x256_diffusion_uncond.pt'
model_512_link = 'http://batbot.tv/ai/models/guided-diffusion/512x512_diffusion_uncond_finetune_008100.pt'
model_secondary_link = 'https://v-diffusion.s3.us-west-2.amazonaws.com/secondary_model_imagenet_2.pth'

model_256_path = f'{model_path}/256x256_diffusion_uncond.pt'
model_512_path = f'{model_path}/512x512_diffusion_uncond_finetune_008100.pt'
model_secondary_path = f'{model_path}/secondary_model_imagenet_2.pth'

# Download the diffusion model
if diffusion_model == '256x256_diffusion_uncond':
    if os.path.exists(model_256_path) and check_model_SHA:
        print('Checking 256 Diffusion File')
        with open(model_256_path, "rb") as f:
            bytes = f.read()
            hash = hashlib.sha256(bytes).hexdigest()
        if hash == model_256_SHA:
            print('256 Model SHA matches')
            model_256_downloaded = True
        else:
            print("256 Model SHA doesn't match, redownloading...")
            #!wget --continue {model_256_link} -P {model_path}
            urllib.request.urlretrieve(model_256_link, model_256_path)
            model_256_downloaded = True
    elif os.path.exists(
            model_256_path
    ) and not check_model_SHA or model_256_downloaded == True:
        print(
            '256 Model already downloaded, check check_model_SHA if the file is corrupt'
        )
    else:
        print("256 Model downloading, this might take a while...")
        #!wget --continue {model_256_link} -P {model_path}
        urllib.request.urlretrieve(model_256_link, model_256_path)
        model_256_downloaded = True
elif diffusion_model == '512x512_diffusion_uncond_finetune_008100':
    if os.path.exists(model_512_path) and check_model_SHA:
        print('Checking 512 Diffusion File')
        with open(model_512_path, "rb") as f:
            bytes = f.read()
            hash = hashlib.sha256(bytes).hexdigest()
        if hash == model_512_SHA:
            print('512 Model SHA matches')
            model_512_downloaded = True
        else:
            print("512 Model SHA doesn't match, redownloading...")
            #!wget --continue {model_512_link} -P {model_path}
            urllib.request.urlretrieve(model_512_link, model_512_path)
            model_512_downloaded = True
    elif os.path.exists(
            model_512_path
    ) and not check_model_SHA or model_512_downloaded == True:
        print(
            '512 Model already downloaded, check check_model_SHA if the file is corrupt'
        )
    else:
        #!wget --continue {model_512_link} -P {model_path}
        print(model_path)
        print("512 Model downloading, this might take a while...")
        urllib.request.urlretrieve(model_512_link, model_512_path)
        model_512_downloaded = True

# Download the secondary diffusion model v2
if use_secondary_model == True:
    if os.path.exists(model_secondary_path) and check_model_SHA:
        print('Checking Secondary Diffusion File')
        with open(model_secondary_path, "rb") as f:
            bytes = f.read()
            hash = hashlib.sha256(bytes).hexdigest()
        if hash == model_secondary_SHA:
            print('Secondary Model SHA matches')
            model_secondary_downloaded = True
        else:
            print("Secondary Model SHA doesn't match, redownloading...")
            #!wget --continue {model_secondary_link} -P {model_path}
            urllib.request.urlretrieve(model_secondary_link,
                                       model_secondary_path)
            model_secondary_downloaded = True
    elif os.path.exists(
            model_secondary_path
    ) and not check_model_SHA or model_secondary_downloaded == True:
        print(
            'Secondary Model already downloaded, check check_model_SHA if the file is corrupt'
        )
    else:
        #!wget --continue {model_secondary_link} -P {model_path}
        print('Secondary Model downloading, this might take a while...')
        urllib.request.urlretrieve(model_secondary_link, model_secondary_path)
        model_secondary_downloaded = True

model_config = model_and_diffusion_defaults()
if diffusion_model == '512x512_diffusion_uncond_finetune_008100':
    model_config.update({
        'attention_resolutions': '32, 16, 8',
        'class_cond': False,
        'diffusion_steps': diffusion_steps,
        'rescale_timesteps': True,
        'timestep_respacing': timestep_respacing,
        'image_size': 512,
        'learn_sigma': True,
        'noise_schedule': 'linear',
        'num_channels': 256,
        'num_head_channels': 64,
        'num_res_blocks': 2,
        'resblock_updown': True,
        'use_checkpoint': use_checkpoint,
        'use_fp16': fp16_mode,
        'use_scale_shift_norm': True,
    })
elif diffusion_model == '256x256_diffusion_uncond':
    model_config.update({
        'attention_resolutions': '32, 16, 8',
        'class_cond': False,
        'diffusion_steps': diffusion_steps,
        'rescale_timesteps': True,
        'timestep_respacing': timestep_respacing,
        'image_size': 256,
        'learn_sigma': True,
        'noise_schedule': 'linear',
        'num_channels': 256,
        'num_head_channels': 64,
        'num_res_blocks': 2,
        'resblock_updown': True,
        'use_checkpoint': use_checkpoint,
        'use_fp16': fp16_mode,
        'use_scale_shift_norm': True,
    })

model_default = model_config['image_size']

if use_secondary_model:
    secondary_model = SecondaryDiffusionImageNet2()
    secondary_model.load_state_dict(
        torch.load(f'{model_path}/secondary_model_imagenet_2.pth',
                   map_location='cpu'))
    secondary_model.eval().requires_grad_(False).to(device)

clip_models = []
if ViTB32 is True:
    clip_models.append(
        clip.load('ViT-B/32',
                  jit=False)[0].eval().requires_grad_(False).to(device))
if ViTB16 is True:
    clip_models.append(
        clip.load('ViT-B/16',
                  jit=False)[0].eval().requires_grad_(False).to(device))
if ViTL14 is True:
    clip_models.append(
        clip.load('ViT-L/14',
                  jit=False)[0].eval().requires_grad_(False).to(device))
if RN50 is True:
    clip_models.append(
        clip.load('RN50',
                  jit=False)[0].eval().requires_grad_(False).to(device))
if RN50x4 is True:
    clip_models.append(
        clip.load('RN50x4',
                  jit=False)[0].eval().requires_grad_(False).to(device))
if RN50x16 is True:
    clip_models.append(
        clip.load('RN50x16',
                  jit=False)[0].eval().requires_grad_(False).to(device))
if RN50x64 is True:
    clip_models.append(
        clip.load('RN50x64',
                  jit=False)[0].eval().requires_grad_(False).to(device))
if RN101 is True:
    clip_models.append(
        clip.load('RN101',
                  jit=False)[0].eval().requires_grad_(False).to(device))

if SLIPB16:
    SLIPB16model = SLIP_VITB16(ssl_mlp_dim=4096, ssl_emb_dim=256)
    if not os.path.exists(f'{model_path}/slip_base_100ep.pt'):
        #!wget https://dl.fbaipublicfiles.com/slip/slip_base_100ep.pt -P {model_path}
        urllib.request.urlretrieve(
            "https://dl.fbaipublicfiles.com/slip/slip_base_100ep.pt",
            model_path)
    sd = torch.load(f'{model_path}/slip_base_100ep.pt')
    real_sd = {}
    for k, v in sd['state_dict'].items():
        real_sd['.'.join(k.split('.')[1:])] = v
    del sd
    SLIPB16model.load_state_dict(real_sd)
    SLIPB16model.requires_grad_(False).eval().to(device)

    clip_models.append(SLIPB16model)

if SLIPL16:
    SLIPL16model = SLIP_VITL16(ssl_mlp_dim=4096, ssl_emb_dim=256)
    if not os.path.exists(f'{model_path}/slip_large_100ep.pt'):
        #!wget https://dl.fbaipublicfiles.com/slip/slip_large_100ep.pt -P {model_path}
        urllib.request.urlretrieve(
            "https://dl.fbaipublicfiles.com/slip/slip_large_100ep.pt",
            model_path)
    sd = torch.load(f'{model_path}/slip_large_100ep.pt')
    real_sd = {}
    for k, v in sd['state_dict'].items():
        real_sd['.'.join(k.split('.')[1:])] = v
    del sd
    SLIPL16model.load_state_dict(real_sd)
    SLIPL16model.requires_grad_(False).eval().to(device)

    clip_models.append(SLIPL16model)

normalize = T.Normalize(mean=[0.48145466, 0.4578275, 0.40821073],
                        std=[0.26862954, 0.26130258, 0.27577711])
lpips_model = lpips.LPIPS(net='vgg').to(device)
"""# 3. Settings"""
# REMOVED FOR COMMAND LINE ARGS
#@markdown ####**Basic Settings:**
#batch_name = 'SpyNovel' #@param{type: 'string'}
#steps = 600 #@param [25,50,100,150,250,500,1000]{type: 'raw', allow-input: true}
#width_height = [512, 832]#@param{type: 'raw'}
#clip_guidance_scale = 5000 #@param{type: 'number'}
#tv_scale =  0#@param{type: 'number'}
#range_scale =   150#@param{type: 'number'}
#sat_scale =   0#@param{type: 'number'}
#cutn_batches = 1  #@param{type: 'number'}
#skip_augs = False#@param{type: 'boolean'}

#@markdown ---

#@markdown ####**Init Settings:**
#init_image = None #@param{type: 'string'}
#init_scale = 1000 #@param{type: 'integer'}
#skip_steps = 0 #@param{type: 'integer'}

#Get corrected sizes
side_x = (width_height[0] // 64) * 64
side_y = (width_height[1] // 64) * 64
if side_x != width_height[0] or side_y != width_height[1]:
    print(
        f'Changing output size to {side_x}x{side_y}. Dimensions must by multiples of 64.'
    )

#Update Model Settings
timestep_respacing = f'ddim{steps}'
diffusion_steps = (1000 // steps) * steps if steps < 1000 else steps
model_config.update({
    'timestep_respacing': timestep_respacing,
    'diffusion_steps': diffusion_steps,
})

#Make folder for batch
batchFolder = f'{outDirPath}/{batch_name}'
createPath(batchFolder)
"""###Animation Settings"""

#@markdown ####**Animation Mode:**
animation_mode = "None"  #@param['None', '2D', 'Video Input']
#@markdown *For animation, you probably want to turn `cutn_batches` to 1 to make it quicker.*

#@markdown ---

#@markdown ####**Video Input Settings:**
#video_init_path = "/content/training.mp4" #@param {type: 'string'}
#extract_nth_frame = 2 #@param {type:"number"}

if animation_mode == "Video Input":
    videoFramesFolder = f'/content/videoFrames'
    createPath(videoFramesFolder)
    print(f"Exporting Video Frames (1 every {extract_nth_frame})...")
    try:
        #!rm {videoFramesFolder}/*.jpg
        tempfileList = glob.glob(videoFramesFolder + '/*.jpg')
        for tempfilePath in tempfileList:
            os.remove(tempfilePath)
    except:
        print('')
    vf = f'"select=not(mod(n\,{extract_nth_frame}))"'
    subprocess.run([
        'ffmpeg', '-i', f'{video_init_path}', '-vf', f'{vf}', '-vsync', 'vfr',
        '-q:v', '2', '-loglevel', 'error', '-stats',
        f'{videoFramesFolder}/%04d.jpg'
    ],
                   stdout=subprocess.PIPE).stdout.decode('utf-8')

#@markdown ---

#@markdown ####**2D Animation Settings:**
#@markdown `zoom` is a multiplier of dimensions, 1 is no zoom.

#key_frames = True #@param {type:"boolean"}
#max_frames = 10000#@param {type:"number"}

if animation_mode == "Video Input":
    max_frames = len(glob(f'{videoFramesFolder}/*.jpg'))

#interp_spline = 'Linear' #Do not change, currently will not look good. param ['Linear','Quadratic','Cubic']{type:"string"}
#angle = "0:(0)"#@param {type:"string"}
#zoom = "0: (1), 10: (1.05)"#@param {type:"string"}
#translation_x = "0: (0)"#@param {type:"string"}
#translation_y = "0: (0)"#@param {type:"string"}

#@markdown ---

#@markdown ####**Coherency Settings:**
#@markdown `frame_scale` tries to guide the new frame to looking like the old one. A good default is 1500.
#frames_scale = 1500 #@param{type: 'integer'}
#@markdown `frame_skip_steps` will blur the previous frame - higher values will flicker less but struggle to add enough new detail to zoom into.
#frames_skip_steps = '60%' #@param ['40%', '50%', '60%', '70%', '80%'] {type: 'string'}


def parse_key_frames(string, prompt_parser=None):
    """Given a string representing frame numbers paired with parameter values at that frame,
    return a dictionary with the frame numbers as keys and the parameter values as the values.

    Parameters
    ----------
    string: string
        Frame numbers paired with parameter values at that frame number, in the format
        'framenumber1: (parametervalues1), framenumber2: (parametervalues2), ...'
    prompt_parser: function or None, optional
        If provided, prompt_parser will be applied to each string of parameter values.

    Returns
    -------
    dict
        Frame numbers as keys, parameter values at that frame number as values

    Raises
    ------
    RuntimeError
        If the input string does not match the expected format.

    Examples
    --------
    >>> parse_key_frames("10:(Apple: 1| Orange: 0), 20: (Apple: 0| Orange: 1| Peach: 1)")
    {10: 'Apple: 1| Orange: 0', 20: 'Apple: 0| Orange: 1| Peach: 1'}

    >>> parse_key_frames("10:(Apple: 1| Orange: 0), 20: (Apple: 0| Orange: 1| Peach: 1)", prompt_parser=lambda x: x.lower()))
    {10: 'apple: 1| orange: 0', 20: 'apple: 0| orange: 1| peach: 1'}
    """
    import re
    pattern = r'((?P<frame>[0-9]+):[\s]*[\(](?P<param>[\S\s]*?)[\)])'
    frames = dict()
    for match_object in re.finditer(pattern, string):
        frame = int(match_object.groupdict()['frame'])
        param = match_object.groupdict()['param']
        if prompt_parser:
            frames[frame] = prompt_parser(param)
        else:
            frames[frame] = param

    if frames == {} and len(string) != 0:
        raise RuntimeError('Key Frame string not correctly formatted')
    return frames


def get_inbetweens(key_frames, integer=False):
    """Given a dict with frame numbers as keys and a parameter value as values,
    return a pandas Series containing the value of the parameter at every frame from 0 to max_frames.
    Any values not provided in the input dict are calculated by linear interpolation between
    the values of the previous and next provided frames. If there is no previous provided frame, then
    the value is equal to the value of the next provided frame, or if there is no next provided frame,
    then the value is equal to the value of the previous provided frame. If no frames are provided,
    all frame values are NaN.

    Parameters
    ----------
    key_frames: dict
        A dict with integer frame numbers as keys and numerical values of a particular parameter as values.
    integer: Bool, optional
        If True, the values of the output series are converted to integers.
        Otherwise, the values are floats.

    Returns
    -------
    pd.Series
        A Series with length max_frames representing the parameter values for each frame.

    Examples
    --------
    >>> max_frames = 5
    >>> get_inbetweens({1: 5, 3: 6})
    0    5.0
    1    5.0
    2    5.5
    3    6.0
    4    6.0
    dtype: float64

    >>> get_inbetweens({1: 5, 3: 6}, integer=True)
    0    5
    1    5
    2    5
    3    6
    4    6
    dtype: int64
    """
    key_frame_series = pd.Series([np.nan for a in range(max_frames)])

    for i, value in key_frames.items():
        key_frame_series[i] = value
    key_frame_series = key_frame_series.astype(float)

    interp_method = interp_spline

    if interp_method == 'Cubic' and len(key_frames.items()) <= 3:
        interp_method = 'Quadratic'

    if interp_method == 'Quadratic' and len(key_frames.items()) <= 2:
        interp_method = 'Linear'

    key_frame_series[0] = key_frame_series[
        key_frame_series.first_valid_index()]
    key_frame_series[max_frames -
                     1] = key_frame_series[key_frame_series.last_valid_index()]
    # key_frame_series = key_frame_series.interpolate(method=intrp_method,order=1, limit_direction='both')
    key_frame_series = key_frame_series.interpolate(
        method=interp_method.lower(), limit_direction='both')
    if integer:
        return key_frame_series.astype(int)
    return key_frame_series


def split_prompts(prompts):
    prompt_series = pd.Series([np.nan for a in range(max_frames)])
    for i, prompt in prompts.items():
        prompt_series[i] = prompt
    # prompt_series = prompt_series.astype(str)
    prompt_series = prompt_series.ffill().bfill()
    return prompt_series


if key_frames:
    try:
        angle_series = get_inbetweens(parse_key_frames(angle))
    except RuntimeError as e:
        print("WARNING: You have selected to use key frames, but you have not "
              "formatted `angle` correctly for key frames.\n"
              "Attempting to interpret `angle` as "
              f'"0: ({angle})"\n'
              "Please read the instructions to find out how to use key frames "
              "correctly.\n")
        angle = f"0: ({angle})"
        angle_series = get_inbetweens(parse_key_frames(angle))

    try:
        zoom_series = get_inbetweens(parse_key_frames(zoom))
    except RuntimeError as e:
        print("WARNING: You have selected to use key frames, but you have not "
              "formatted `zoom` correctly for key frames.\n"
              "Attempting to interpret `zoom` as "
              f'"0: ({zoom})"\n'
              "Please read the instructions to find out how to use key frames "
              "correctly.\n")
        zoom = f"0: ({zoom})"
        zoom_series = get_inbetweens(parse_key_frames(zoom))

    try:
        translation_x_series = get_inbetweens(parse_key_frames(translation_x))
    except RuntimeError as e:
        print("WARNING: You have selected to use key frames, but you have not "
              "formatted `translation_x` correctly for key frames.\n"
              "Attempting to interpret `translation_x` as "
              f'"0: ({translation_x})"\n'
              "Please read the instructions to find out how to use key frames "
              "correctly.\n")
        translation_x = f"0: ({translation_x})"
        translation_x_series = get_inbetweens(parse_key_frames(translation_x))

    try:
        translation_y_series = get_inbetweens(parse_key_frames(translation_y))
    except RuntimeError as e:
        print("WARNING: You have selected to use key frames, but you have not "
              "formatted `translation_y` correctly for key frames.\n"
              "Attempting to interpret `translation_y` as "
              f'"0: ({translation_y})"\n'
              "Please read the instructions to find out how to use key frames "
              "correctly.\n")
        translation_y = f"0: ({translation_y})"
        translation_y_series = get_inbetweens(parse_key_frames(translation_y))

else:
    angle = float(angle)
    zoom = float(zoom)
    translation_x = float(translation_x)
    translation_y = float(translation_y)
"""### Extra Settings
 Partial Saves, Diffusion Sharpening, Advanced Settings, Cutn Scheduling
"""

#@markdown ####**Saving:**
#intermediate_saves = 0#@param{type: 'raw'}
if geninit:
    intermediate_saves = [
        (steps * geninitamount)
    ]  # Save a checkpoint at 20% for use as a later init image
intermediates_in_subfolder = True  #@param{type: 'boolean'}
#@markdown Intermediate steps will save a copy at your specified intervals. You can either format it as a single integer or a list of specific steps

#@markdown A value of `2` will save a copy at 33% and 66%. 0 will save none.

#@markdown A value of `[5, 9, 34, 45]` will save at steps 5, 9, 34, and 45. (Make sure to include the brackets)

if type(intermediate_saves) is not list:
    if intermediate_saves:
        steps_per_checkpoint = math.floor(
            (steps - skip_steps - 1) // (intermediate_saves + 1))
        steps_per_checkpoint = steps_per_checkpoint if steps_per_checkpoint > 0 else 1
        print(f'Will save every {steps_per_checkpoint} steps')
    else:
        steps_per_checkpoint = steps + 10
else:
    steps_per_checkpoint = None

if intermediate_saves and intermediates_in_subfolder is True:
    partialFolder = f'{batchFolder}/partials'
    createPath(partialFolder)

    #@markdown ---

#@markdown ####**SuperRes Sharpening:**
#@markdown *Sharpen each image using latent-diffusion. Does not run in animation mode. `keep_unsharp` will save both versions.*
#sharpen_preset = 'Slow'  #@param ['Off', 'Faster', 'Fast', 'Slow', 'Very Slow']
#keep_unsharp = False  #@param{type: 'boolean'}

if sharpen_preset != 'Off' and keep_unsharp is True:
    unsharpenFolder = f'{batchFolder}/unsharpened'
    createPath(unsharpenFolder)

    #@markdown ---

#@markdown ####**Advanced Settings:**
#@markdown *There are a few extra advanced settings available if you double click this cell.*

#@markdown *Perlin init will replace your init, so uncheck if using one.*

#perlin_init = False  #@param{type: 'boolean'}
#perlin_mode = 'mixed' #@param ['mixed', 'color', 'gray']
#set_seed = 'random_seed' #@param{type: 'string'}
#eta = 0.8#@param{type: 'number'}
#clamp_grad = True #@param{type: 'boolean'}
#clamp_max = 0.05 #@param{type: 'number'}

### EXTRA ADVANCED SETTINGS:
#randomize_class = True
#clip_denoised = False
#fuzzy_prompt = False
#rand_mag = 0.05

#@markdown ---

#@markdown ####**Cutn Scheduling:**
#@markdown Format: `[40]*400+[20]*600` = 40 cuts for the first 400 /1000 steps, then 20 for the last 600/1000

#@markdown cut_overview and cut_innercut are cumulative for total cutn on any given step. Overview cuts see the entire image and are good for early structure, innercuts are your standard cutn.

#cut_overview = "[12]*400+[4]*600" #@param {type: 'string'}
#cut_innercut ="[4]*400+[12]*600"#@param {type: 'string'}
#cut_ic_pow = 1#@param {type: 'number'}
#cut_icgray_p = "[0.2]*400+[0]*600"#@param {type: 'string'}

# REMOVED FOR COMMAND LINE ARGS
"""###Prompts
`animation_mode: None` will only use the first set. `animation_mode: 2D / Video` will run through them per the set frames and hold on the last one.

text_prompts = {
    0: ["Cinematic dark alley with rain and puddles, by Leif Heanzo, thriller book cover."],
    # 100: ["This set of prompts start at frame 100", "This prompt has weight five:5"],
}

image_prompts = {
    # 0:['ImagePromptsWorkButArentVeryGood.png:2',],
}
"""
"""# 4. Diffuse!"""

#@title Do the Run!
#@markdown `n_batches` ignored with animation modes.
#display_rate =  300 #@param{type: 'number'}
#n_batches =  10 #@param{type: 'number'}

batch_size = 1


def move_files(start_num, end_num, old_folder, new_folder):
    for i in range(start_num, end_num):
        old_file = old_folder + f'/{batch_name}({batchNum})_{i:04}.png'
        new_file = new_folder + f'/{batch_name}({batchNum})_{i:04}.png'
        os.rename(old_file, new_file)


#@markdown ---

resume_run = False  #@param{type: 'boolean'}
run_to_resume = 'latest'  #@param{type: 'string'}
resume_from_frame = 'latest'  #@param{type: 'string'}
retain_overwritten_frames = False  #@param{type: 'boolean'}
if retain_overwritten_frames is True:
    retainFolder = f'{batchFolder}/retained'
    createPath(retainFolder)

skip_step_ratio = int(frames_skip_steps.rstrip("%")) / 100
calc_frames_skip_steps = math.floor(steps * skip_step_ratio)

if steps <= calc_frames_skip_steps:
    sys.exit("ERROR: You can't skip more steps than your total steps")

if resume_run:
    if run_to_resume == 'latest':
        try:
            batchNum
        except:
            batchNum = len(
                glob(f"{batchFolder}/{batch_name}(*)_settings.json")) - 1
    else:
        batchNum = int(run_to_resume)
    if resume_from_frame == 'latest':
        start_frame = len(
            glob(batchFolder + f"/{batch_name}({batchNum})_*.png"))
    else:
        start_frame = int(resume_from_frame) + 1
        if retain_overwritten_frames is True:
            existing_frames = len(
                glob(batchFolder + f"/{batch_name}({batchNum})_*.png"))
            frames_to_save = existing_frames - start_frame
            print(f'Moving {frames_to_save} frames to the Retained folder')
            move_files(start_frame, existing_frames, batchFolder, retainFolder)
else:
    start_frame = 0
    batchNum = len(glob(batchFolder + "/*.json"))
    while path.isfile(
            f"{batchFolder}/{batch_name}({batchNum})_settings.json"
    ) is True or path.isfile(
            f"{batchFolder}/{batch_name}-{batchNum}_settings.json") is True:
        batchNum += 1

print(f'Starting Run: {batch_name}({batchNum}) at frame {start_frame}')

if set_seed == 'random_seed':
    random.seed()
    seed = random.randint(0, 2**32)
    # print(f'Using seed: {seed}')
else:
    seed = int(set_seed)

print(f'Using seed {seed}')

# Leave this section alone, it takes all our settings and puts them in one variable dictionary
args = {
    'batchNum': batchNum,
    'prompts_series': split_prompts(text_prompts) if text_prompts else None,
    'image_prompts_series':
    split_prompts(image_prompts) if image_prompts else None,
    'seed': seed,
    'display_rate': display_rate,
    'n_batches': n_batches if animation_mode == 'None' else 1,
    'batch_size': batch_size,
    'batch_name': batch_name,
    'steps': steps,
    'sampling_mode': sampling_mode,
    'width_height': width_height,
    'clip_guidance_scale': clip_guidance_scale,
    'tv_scale': tv_scale,
    'range_scale': range_scale,
    'sat_scale': sat_scale,
    'cutn_batches': cutn_batches,
    'init_image': init_image,
    'init_scale': init_scale,
    'skip_steps': skip_steps,
    'sharpen_preset': sharpen_preset,
    'keep_unsharp': keep_unsharp,
    'side_x': side_x,
    'side_y': side_y,
    'timestep_respacing': timestep_respacing,
    'diffusion_steps': diffusion_steps,
    'animation_mode': animation_mode,
    'video_init_path': video_init_path,
    'extract_nth_frame': extract_nth_frame,
    'key_frames': key_frames,
    'max_frames': max_frames if animation_mode != "None" else 1,
    'interp_spline': interp_spline,
    'start_frame': start_frame,
    'angle': angle,
    'zoom': zoom,
    'translation_x': translation_x,
    'translation_y': translation_y,
    'angle_series': angle_series,
    'zoom_series': zoom_series,
    'translation_x_series': translation_x_series,
    'translation_y_series': translation_y_series,
    'frames_scale': frames_scale,
    'calc_frames_skip_steps': calc_frames_skip_steps,
    'skip_step_ratio': skip_step_ratio,
    'calc_frames_skip_steps': calc_frames_skip_steps,
    'text_prompts': text_prompts,
    'image_prompts': image_prompts,
    'cut_overview': eval(cut_overview),
    'cut_innercut': eval(cut_innercut),
    'cut_ic_pow': cut_ic_pow,
    'cut_icgray_p': eval(cut_icgray_p),
    'intermediate_saves': intermediate_saves,
    'intermediates_in_subfolder': intermediates_in_subfolder,
    'steps_per_checkpoint': steps_per_checkpoint,
    'perlin_init': perlin_init,
    'perlin_mode': perlin_mode,
    'set_seed': set_seed,
    'eta': eta,
    'clamp_grad': clamp_grad,
    'clamp_max': clamp_max,
    'skip_augs': skip_augs,
    'randomize_class': randomize_class,
    'clip_denoised': clip_denoised,
    'fuzzy_prompt': fuzzy_prompt,
    'rand_mag': rand_mag,
    'stop_early': stop_early,
}

args = SimpleNamespace(**args)

print('Prepping model...')
model, diffusion = create_model_and_diffusion(**model_config)
print(f'{model_path}/{diffusion_model}.pt')
model.load_state_dict(
    torch.load(f'{model_path}/{diffusion_model}.pt', map_location='cpu'))
model.requires_grad_(False).eval().to(device)
for name, param in model.named_parameters():
    if 'qkv' in name or 'norm' in name or 'proj' in name:
        param.requires_grad_()
if model_config['use_fp16']:
    model.convert_to_fp16()

gc.collect()
torch.cuda.empty_cache()

# FUNCTIONS FOR GO BIG MODE
global slices_todo
slices_todo = 4 # Number of chunks to slice up from the original image

# Input is an image, return image with mask added as an alpha channel
def addalpha(im, mask):
    imr, img, imb, ima = im.split()
    mmr, mmg, mmb, mma = mask.split()
    im = Image.merge('RGBA', [imr, img, imb, mma]) # we want the RGB from the original, but the transparency from the mask
    return(im)

# take a source image and layer in the slices on top
def mergeimgs(source, slices):
    source.convert("RGBA")
    width, height = source.size
    if gobig_horizontal == True:
        slice_height = int(height / slices_todo)
        slice_height = 64 * math.ceil(slice_height / 64) #round slice height up to the nearest 64
        paste_y = 0
        for slice in slices:
            source.alpha_composite(slice, (0,paste_y))
            paste_y += slice_height
    if gobig_vertical == True:
        slice_width = int(width / slices_todo)
        slice_width = 64 * math.ceil(slice_width / 64) #round slice height up to the nearest 64
        paste_x = 0
        for slice in slices:
            source.alpha_composite(slice, (paste_x,0))
            paste_x += slice_width
    return source

# Slices an image into the configured number of chunks. Overlap is a quarter of the size of a chunk
def slice(source):
    width, height = source.size
    overlap = 64 #int(height / slices_todo / 4)
    if gobig_horizontal == True:
        slice_height = int(height / slices_todo)
        slice_height = 64 * math.ceil(slice_height / 64) #round slice height up to the nearest 64
        slice_height += overlap
        print(f'rounded slice_height is {slice_height} with overlap')
        i = 0
        slices = []
        x = 0
        y = 0
        bottomy = slice_height
        while i < slices_todo:
            slices.append(source.crop((x, y, width, bottomy)))
            y += slice_height - overlap
            bottomy = y + slice_height
            i += 1
    if gobig_vertical == True:
        slice_width = int(width / slices_todo)
        slice_width = 64 * math.ceil(slice_width / 64) #round slice height up to the nearest 64
        slice_width += overlap
        print(f'rounded slice_width is {slice_width} with overlap')
        i = 0
        slices = []
        x = 0
        y = 0
        edgex = slice_width
        while i < slices_todo:
            slices.append(source.crop((x, y, edgex, height)))
            x += slice_width - overlap
            edgex = x + slice_width
            i += 1
    return (slices)

# FINALLY DO THE RUN
try:
    if (gui):
        print("running with gui")
        prdgui.run_gui(do_run, side_x, side_y)
    else:
        do_run()
        if letsgobig:
            current_time = datetime.now().strftime('%y%m%d-%H%M%S_%f')
            # Resize initial progress.png to new size
            if cl_args.cuda != '0': #handle if a different GPU is in use
                progress_image = (f'progress{cl_args.cuda}.png')
                slice_image = (f'slice{cl_args.cuda}.png')
                original_output_image = (f'{batchFolder}/{batch_name}_original_output_{cl_args.cuda}_{current_time}.png')
                final_output_image = (f'{batchFolder}/{batch_name}_final_output_{cl_args.cuda}_{current_time}.png')
            else:
                progress_image = 'progress.png'
                slice_image = 'slice.png'
                original_output_image = (f'{batchFolder}/{batch_name}_original_output_{current_time}.png')
                final_output_image = (f'{batchFolder}/{batch_name}_final_output_{current_time}.png')
            input_image = Image.open(progress_image).convert('RGBA')
            input_image.save(original_output_image)
            reside_x = side_x * 2
            reside_y = side_y * 2
            source_image = input_image.resize((reside_x, reside_y), Image.LANCZOS)
            input_image.close()
            # Slice source_image into 4 overlapping slices
            slices = slice(source_image)
            # Run PRD again for each slice, with init image paramaters, etc.
            i = 1 # just to number the slices as they save
            betterslices = []
            for chunk in slices:
                # Reset underlying systems for another run
                print('Prepping model for next run...')
                model, diffusion = create_model_and_diffusion(**model_config)
                print(f'{model_path}/{diffusion_model}.pt')
                model.load_state_dict(
                    torch.load(f'{model_path}/{diffusion_model}.pt', map_location='cpu'))
                model.requires_grad_(False).eval().to(device)
                for name, param in model.named_parameters():
                    if 'qkv' in name or 'norm' in name or 'proj' in name:
                        param.requires_grad_()
                if model_config['use_fp16']:
                    model.convert_to_fp16()
                gc.collect()
                torch.cuda.empty_cache()
                #no do the next run
                chunk.save(slice_image)
                args.init_image = slice_image
                args.skip_steps = int(steps * .65)
                args.side_x, args.side_y = chunk.size
                fix_brightness_contrast = False
                do_run()
                print(f'Finished run, grabbing {progress_image} and adding it to betterslices.')
                resultslice = Image.open(progress_image).convert('RGBA')
                #resultslice.save(f'slice-upscaled{i}.png')
                betterslices.append(resultslice.copy())
                resultslice.close() # hopefully this will allow subsequent images to actually save.
                i += 1
            # For each slice, use addalpha to add an alpha mask
            if gobig_horizontal:
                mask = Image.open('mask.png').convert('RGBA').resize(betterslices[0].size) #resize our mask to match - TODO generate this automatically
            if gobig_vertical:
                mask = Image.open('maskv.png').convert('RGBA').resize(betterslices[0].size) #resize our mask to match - TODO generate this automatically
            i = 1 # start at 1 in the list instead of 0, because we don't need/want a mask on the first (0) image
            while i < slices_todo:
                betterslices[i] = addalpha(betterslices[i], mask)
                i += 1
            # Once we have all our images, mergeimgs back onto source.png, then save
            final_output = mergeimgs(source_image, betterslices)
            final_output.save(final_output_image)
            print(f'\n\nGO BIG is complete!\n\n ***** NOTE *****\nYour output is saved as {final_output_image}!')

except KeyboardInterrupt:
    pass
finally:
    print('Seed used:', seed)
    gc.collect()
    torch.cuda.empty_cache()
"""# 5. Create the video"""

# @title ### **Create video**
#@markdown Video file will save in the same folder as your images.

skip_video_for_run_all = True  #@param {type: 'boolean'}

if skip_video_for_run_all == False:
    # import subprocess in case this cell is run without the above cells
    import subprocess
    from base64 import b64encode

    latest_run = batchNum

    folder = batch_name  #@param
    run = latest_run  #@param
    final_frame = 'final_frame'

    init_frame = 1  #@param {type:"number"} This is the frame where the video will start
    last_frame = final_frame  #@param {type:"number"} You can change i to the number of the last frame you want to generate. It will raise an error if that number of frames does not exist.
    fps = 12  #@param {type:"number"}
    view_video_in_cell = False  #@param {type: 'boolean'}

    frames = []
    # tqdm.write('Generating video...')

    if last_frame == 'final_frame':
        last_frame = len(glob(batchFolder + f"/{folder}({run})_*.png"))
        print(f'Total frames: {last_frame}')

    image_path = f"{outDirPath}/{folder}/{folder}({run})_%04d.png"
    filepath = f"{outDirPath}/{folder}/{folder}({run}).mp4"

    cmd = [
        'ffmpeg', '-y', '-vcodec', 'png', '-r',
        str(fps), '-start_number',
        str(init_frame), '-i', image_path, '-frames:v',
        str(last_frame + 1), '-c:v', 'libx264', '-vf', f'fps={fps}',
        '-pix_fmt', 'yuv420p', '-crf', '17', '-preset', 'very ', filepath
    ]

    process = subprocess.Popen(cmd,
                               cwd=f'{batchFolder}',
                               stdout=subprocess.PIPE,
                               stderr=subprocess.PIPE)
    stdout, stderr = process.communicate()
    if process.returncode != 0:
        print(stderr)
        raise RuntimeError(stderr)
    else:
        print("The video is ready")

    if view_video_in_cell:
        mp4 = open(filepath, 'rb').read()
        data_url = "data:video/mp4;base64," + b64encode(mp4).decode()
        display.HTML("""
      <video width=400 controls>
            <source src="%s" type="video/mp4">
      </video>
      """ % data_url)<|MERGE_RESOLUTION|>--- conflicted
+++ resolved
@@ -715,10 +715,6 @@
 # and multiple prompts that come in at a certain step. Sigh...
 artist_change = False
 for k, v in text_prompts.items():
-<<<<<<< HEAD
-    print(type(v))
-=======
->>>>>>> a4e3d4f7
     if type(v) == list:
         newprompts = []
         for prompt in v:
